--- conflicted
+++ resolved
@@ -4,12 +4,9 @@
 region_file = config["REGION_FILE"]
 region_name = config["REGION"]
 data_libs = config["DATA_LIBS"]
-<<<<<<< HEAD
 continent = config["CONTINENT"]
-=======
 river_upa = config["RIVER_UPA"]
 plot_fig = config["PLOT_FIG"]
->>>>>>> b05bbe3d
 
 # Target rule
 rule all:
@@ -75,11 +72,8 @@
     params:
         config = "workflow/hydromt_config/wflow_build.yaml",
         data_libs = data_libs,
-<<<<<<< HEAD
-        gauges = f"models/sfincs/{region_name}/gis/src.geojson"
-=======
+        gauges = f"models/sfincs/{region_name}/gis/src.geojson",
         upstream_area = river_upa
->>>>>>> b05bbe3d
 
     output:
         wflow_toml = f"models/wflow/{region_name}/wflow_sbm.toml"
