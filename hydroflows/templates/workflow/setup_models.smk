--- conflicted
+++ resolved
@@ -4,10 +4,7 @@
 region_file = config["REGION_FILE"]
 region_name = config["REGION"]
 data_libs = config["DATA_LIBS"]
-<<<<<<< HEAD
 continent = config["CONTINENT"]
-=======
->>>>>>> 088eeb4d
 river_upa = config["RIVER_UPA"]
 plot_fig = config["PLOT_FIG"]
 
@@ -76,13 +73,9 @@
     params:
         config = "workflow/hydromt_config/wflow_build.yaml",
         data_libs = data_libs,
-<<<<<<< HEAD
         gauges = f"models/sfincs/{region_name}/gis/src.geojson",
         upstream_area = river_upa,
         plot_fig = plot_fig
-=======
-        upstream_area = river_upa
->>>>>>> 088eeb4d
 
     output:
         wflow_toml = f"models/wflow/{region_name}/wflow_sbm.toml"
