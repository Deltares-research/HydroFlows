<<<<<<< HEAD
{% macro add_rule(rule, dryrun, script) %}
=======
{% macro add_rule(rule, dryrun) %}
>>>>>>> eeef2f0f
rule {{ rule.rule_id }}:
    input:
        {% for key, value in rule.input.items() %}
        {{ key }}={{ value }},
        {% endfor %}
    {% if rule.params or (script and rule.rule_id != rule.method_name) %}
    params:
        {% if script and rule.rule_id != rule.method_name %}
        _method_name="{{ rule.method_name }}",
        {% endif %}
        {% for key, value in rule.params.items() %}
        {{ key }}={{ value }},
        {% endfor %}
    {% endif %}
    output:
        {% for key, value in rule.output.items() %}
        {{ key }}={{ value }},
        {% endfor %}
    {% if script %}
    script:
        "{{ script }}"
    {% else %}
    shell:
        """
        hydroflows method {{ rule.method_name }} \
        {% for key, value in rule.shell_args.items() %}
        {{ key }}="{{ '{' }}{{ value }}{{ '}' }}" \
        {% endfor %}
        {% if dryrun %}
        --dryrun \
        {% endif %}
        """
    {% endif %}
{% endmacro %}<|MERGE_RESOLUTION|>--- conflicted
+++ resolved
@@ -1,8 +1,4 @@
-<<<<<<< HEAD
-{% macro add_rule(rule, dryrun, script) %}
-=======
 {% macro add_rule(rule, dryrun) %}
->>>>>>> eeef2f0f
 rule {{ rule.rule_id }}:
     input:
         {% for key, value in rule.input.items() %}
