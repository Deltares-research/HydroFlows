--- conflicted
+++ resolved
@@ -21,13 +21,8 @@
   eur_to_us_dollar: True
 
 setup_aggregation_areas:
-<<<<<<< HEAD
-  res_x: 0.1
-  res_y: 0.1
-=======
   res_x: 500
   res_y: 500
->>>>>>> 54a9e9a6
 
 setup_exposure_roads:
   roads_fn: "OSM"
