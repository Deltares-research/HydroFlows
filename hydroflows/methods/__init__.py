"""Submodule for hydroflows methods."""

from .fiat import FIATBuild
from .hazard_catalog import HazardCatalog
from .method import Method
from .rainfall import GetERA5Rainfall, PluvialDesignEvents
<<<<<<< HEAD
from .sfincs import SfincsBuild, SfincsPostprocess, SfincsRun, SfincsUpdateForcing
from .wflow import WflowBuild, WflowRun, WflowUpdateForcing
=======
from .sfincs import SfincsBuild, SfincsUpdateForcing
from .wflow import WflowBuild, WflowDesignHydro, WflowRun, WflowUpdateForcing
>>>>>>> 469076c2

# registered methods

METHODS = {
    "sfincs_build": SfincsBuild,
    "wflow_build": WflowBuild,
    "fiat_build": FIATBuild,
    "test_method": Method,  # FIX ME: keep this method private for CLI testing,
    "wflow_run": WflowRun,
    "wflow_update_forcing": WflowUpdateForcing,
    "sfincs_update_forcing": SfincsUpdateForcing,
    "sfincs_run": SfincsRun,
    "sfincs_postprocess": SfincsPostprocess,
    "pluvial_design_events": PluvialDesignEvents,
    "hazard_catalog": HazardCatalog,
    "get_ERA5_rainfall": GetERA5Rainfall,
    "wflow_design_hydro": WflowDesignHydro
}<|MERGE_RESOLUTION|>--- conflicted
+++ resolved
@@ -4,13 +4,8 @@
 from .hazard_catalog import HazardCatalog
 from .method import Method
 from .rainfall import GetERA5Rainfall, PluvialDesignEvents
-<<<<<<< HEAD
 from .sfincs import SfincsBuild, SfincsPostprocess, SfincsRun, SfincsUpdateForcing
-from .wflow import WflowBuild, WflowRun, WflowUpdateForcing
-=======
-from .sfincs import SfincsBuild, SfincsUpdateForcing
 from .wflow import WflowBuild, WflowDesignHydro, WflowRun, WflowUpdateForcing
->>>>>>> 469076c2
 
 # registered methods
 
