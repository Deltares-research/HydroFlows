"""Submodule for hydroflows methods."""

<<<<<<< HEAD
from .fiat import FIATBuild, FIATRun, FIATUpdateHazard
=======
from .fiat import FIATBuild
from .hazard_catalog import HazardCatalog
>>>>>>> afa7a50d
from .method import Method
from .rainfall import GetERA5Rainfall, PluvialDesignEvents
from .sfincs import SfincsBuild, SfincsPostprocess, SfincsRun, SfincsUpdateForcing
from .wflow import WflowBuild, WflowDesignHydro, WflowRun, WflowUpdateForcing

# registered methods

METHODS = {
    "sfincs_build": SfincsBuild,
    "wflow_build": WflowBuild,
    "fiat_build": FIATBuild,
    "fiat_run": FIATRun,
    "fiat_update_hazard": FIATUpdateHazard,
    "test_method": Method,  # FIX ME: keep this method private for CLI testing,
    "wflow_run": WflowRun,
    "wflow_update_forcing": WflowUpdateForcing,
    "sfincs_update_forcing": SfincsUpdateForcing,
    "sfincs_run": SfincsRun,
    "sfincs_postprocess": SfincsPostprocess,
    "pluvial_design_events": PluvialDesignEvents,
    "hazard_catalog": HazardCatalog,
    "get_ERA5_rainfall": GetERA5Rainfall,
    "wflow_design_hydro": WflowDesignHydro
}<|MERGE_RESOLUTION|>--- conflicted
+++ resolved
@@ -1,11 +1,7 @@
 """Submodule for hydroflows methods."""
 
-<<<<<<< HEAD
 from .fiat import FIATBuild, FIATRun, FIATUpdateHazard
-=======
-from .fiat import FIATBuild
 from .hazard_catalog import HazardCatalog
->>>>>>> afa7a50d
 from .method import Method
 from .rainfall import GetERA5Rainfall, PluvialDesignEvents
 from .sfincs import SfincsBuild, SfincsPostprocess, SfincsRun, SfincsUpdateForcing
