--- conflicted
+++ resolved
@@ -3,11 +3,7 @@
 from .fiat import FIATBuild
 from .method import Method
 from .sfincs import SfincsBuild
-<<<<<<< HEAD
-from .wflow import WflowBuild, WflowDesignHydro
-=======
-from .wflow import WflowBuild, WflowRun, WflowUpdateForcing
->>>>>>> 843abf77
+from .wflow import WflowBuild, WflowDesignHydro, WflowRun, WflowUpdateForcing
 
 # registered methods
 
@@ -15,12 +11,8 @@
     "sfincs_build": SfincsBuild,
     "wflow_build": WflowBuild,
     "fiat_build": FIATBuild,
-<<<<<<< HEAD
-    "test_method": Method, # FIX ME: keep this method private for CLI testing
-    "wflow_design_hydro": WflowDesignHydro
-=======
     "test_method": Method,  # FIX ME: keep this method private for CLI testing,
     "wflow_run": WflowRun,
     "wflow_update_forcing": WflowUpdateForcing,
->>>>>>> 843abf77
+    "wflow_design_hydro": WflowDesignHydro
 }