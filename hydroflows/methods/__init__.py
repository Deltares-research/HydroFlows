--- conflicted
+++ resolved
@@ -11,9 +11,6 @@
     "sfincs_build": SfincsBuild,
     "wflow_build": WflowBuild,
     "fiat_build": FIATBuild,
-<<<<<<< HEAD
+    "test_method": Method, # FIX ME: keep this method private for CLI testing
     "wflow_update_forcing": WflowUpdateForcing,
-=======
-    "test_method": Method, # FIX ME: keep this method private for CLI testing
->>>>>>> dc68e87a
 }