"""Submodule for hydroflows methods."""

<<<<<<< HEAD
# NOTE all methods should be imported here to make them discoverable
# in the Method._get_subclasses() method
=======
from .coastal import (
    CoastalDesignEvents,
    GetCoastRP,
    GetGTSMData,
    GetWaterlevelRPS,
    TideSurgeTimeseries,
)
>>>>>>> 9db2ebf2
from .fiat import FIATBuild, FIATRun, FIATUpdateHazard
from .hazard_catalog import HazardCatalog
from .method import Method
from .rainfall import GetERA5Rainfall, PluvialDesignEvents
from .sfincs import SfincsBuild, SfincsPostprocess, SfincsRun, SfincsUpdateForcing
from .wflow import WflowBuild, WflowDesignHydro, WflowRun, WflowUpdateForcing

__all__ = ["Method"]


# registered methods
# TODO: turn in to list for entry points, similar to hydromt

METHODS = {
    "sfincs_build": SfincsBuild,
    "wflow_build": WflowBuild,
    "fiat_build": FIATBuild,
    "fiat_run": FIATRun,
    "fiat_update_hazard": FIATUpdateHazard,
    "wflow_run": WflowRun,
    "wflow_update_forcing": WflowUpdateForcing,
    "sfincs_update_forcing": SfincsUpdateForcing,
    "sfincs_run": SfincsRun,
    "sfincs_postprocess": SfincsPostprocess,
    "pluvial_design_events": PluvialDesignEvents,
    "hazard_catalog": HazardCatalog,
    "get_ERA5_rainfall": GetERA5Rainfall,
    "wflow_design_hydro": WflowDesignHydro,
    "get_gtsm_data": GetGTSMData,
    "create_tide_surge_timeseries": TideSurgeTimeseries,
    "coastal_design_events": CoastalDesignEvents,
    "get_coast_rp": GetCoastRP,
    "get_waterlevel_rps": GetWaterlevelRPS,
}<|MERGE_RESOLUTION|>--- conflicted
+++ resolved
@@ -1,21 +1,14 @@
 """Submodule for hydroflows methods."""
 
-<<<<<<< HEAD
+
 # NOTE all methods should be imported here to make them discoverable
 # in the Method._get_subclasses() method
-=======
-from .coastal import (
-    CoastalDesignEvents,
-    GetCoastRP,
-    GetGTSMData,
-    GetWaterlevelRPS,
-    TideSurgeTimeseries,
-)
->>>>>>> 9db2ebf2
+
 from .fiat import FIATBuild, FIATRun, FIATUpdateHazard
 from .hazard_catalog import HazardCatalog
 from .method import Method
 from .rainfall import GetERA5Rainfall, PluvialDesignEvents
+from .coastal import CoastalDesignEvents, GetCoastRP, GetGTSMData, GetWaterlevelRPS, TideSurgeTimeseries
 from .sfincs import SfincsBuild, SfincsPostprocess, SfincsRun, SfincsUpdateForcing
 from .wflow import WflowBuild, WflowDesignHydro, WflowRun, WflowUpdateForcing
 
