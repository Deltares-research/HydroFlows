"""FIAT updating submodule/ rules."""

from pathlib import Path
from typing import List, Optional, Union

from hydromt_fiat.fiat import FiatModel

from hydroflows._typing import ListOfPath, WildcardPath
from hydroflows.events import EventSet
from hydroflows.utils.path_utils import make_relative_paths
from hydroflows.workflow.method import ReduceMethod
from hydroflows.workflow.method_parameters import Parameters


class Input(Parameters):
    """Input parameters for the :py:class:`FIATUpdateHazard` method."""

    fiat_cfg: Path
    """The file path to the FIAT configuration (toml) file."""

    event_set_yaml: Path
    """The path to the event description file, used to filter hazard maps,
    see also :py:class:`hydroflows.events.EventSet`."""

    # single path should also be allowed for validation !
    hazard_maps: Union[WildcardPath, ListOfPath]
    """List of paths to hazard maps the event description file."""


class Output(Parameters):
    """Output parameters for :py:class:`FIATUpdateHazard` method."""

    fiat_hazard: Path
    """"The path to the generated combined hazard file (NetCDF) containing all rps."""

    fiat_out_cfg: Path


class Params(Parameters):
    """Parameters for the :py:class:`FIATUpdateHazard` method.

    See Also
    --------
    :py:class:`hydromt_fiat.fiat.FiatModel`
        For more details on the setup_hazard method used in hydromt_fiat
    """

    event_set_name: str
    """The name of the event set"""

    sim_subfolder: str = "simulations"
    """The subfolder relative to the basemodel where the simulation folders are stored."""

    map_type: str = "water_depth"
    """"The data type of each map specified in the data catalog. A single map type
    applies for all the elements."""

    risk: bool = True
    """"The parameter that defines if a risk analysis is required."""

    var: str = "zsmax"
    """"Variable name."""


class FIATUpdateHazard(ReduceMethod):
    """Rule for updating a FIAT model with hazard maps.

    This class utilizes the :py:class:`Params <hydroflows.methods.fiat.fiat_update.Params>`,
    :py:class:`Input <hydroflows.methods.fiat.fiat_update.Input>`, and
    :py:class:`Output <hydroflows.methods.fiat.fiat_update.Output>` classes to update
    a FIAT model with hazard maps.
    """

    name: str = "fiat_update_hazard"

    _test_kwargs = {
        "fiat_cfg": Path("fiat.toml"),
        "event_set_yaml": Path("event_set.yaml"),
        "hazard_maps": Path("hazard_{event}.nc"),
    }

    def __init__(
        self,
        fiat_cfg: Path,
        event_set_yaml: Path,
        hazard_maps: Union[Path, List[Path]],
        event_set_name: Optional[str] = None,
        sim_subfolder: str = "simulations",
        **params,
    ):
        """Create and validate a FIATUpdateHazard instance.

        FIAT simulations are stored in {basemodel}/{sim_subfolder}/{event_set_name}.

        Parameters
        ----------
        fiat_cfg : Path
            The file path to the FIAT configuration (toml) file.
        event_set_yaml : Path
            The path to the event description file.
        hazard_maps : Path or List[Path]
            The path to the hazard maps. If a single path is provided, it should contain a wildcard.
        sim_subfolder : Path, optional
            The subfolder relative to the basemodel where the simulation folders are stored.

        **params
            Additional parameters to pass to the FIATUpdateHazard instance.
            See :py:class:`fiat_update_hazard Params <hydroflows.methods.fiat.fiat_update_hazard.Params>`.

        See Also
        --------
        :py:class:`fiat_update_hazard Input <hydroflows.methods.fiat.fiat_update_hazard.Input>`
        :py:class:`fiat_update_hazard Output <hydroflows.methods.fiat.fiat_update_hazard.Output>`
        :py:class:`fiat_update_hazard Params <hydroflows.methods.fiat.fiat_update_hazard.Params>`

        """
        self.input: Input = Input(
            fiat_cfg=fiat_cfg,
            event_set_yaml=event_set_yaml,
            hazard_maps=hazard_maps,
        )
        if event_set_name is None:
            # NOTE: FIAT runs with full event sets with RPs.
            # Name of event set is the stem of the event set file
            event_set_name = self.input.event_set_yaml.stem

        self.params: Params = Params(
            event_set_name=event_set_name, sim_subfolder=sim_subfolder, **params
        )

        # output root is the simulation folder
        fiat_root = (
            self.input.fiat_cfg.parent
            / self.params.sim_subfolder
            / self.params.event_set_name
        )
        self.output: Output = Output(
            fiat_hazard=fiat_root / "hazard" / "hazard.nc",
            fiat_out_cfg=fiat_root / "settings.toml",
        )

    def run(self):
        """Run the FIATUpdateHazard method."""
        # make sure hazard maps is a list
        hazard_maps = self.input.hazard_maps
        if not isinstance(hazard_maps, list):
            hazard_maps = [hazard_maps]

        # Load the existing
        root = self.input.fiat_cfg.parent
        out_root = self.output.fiat_out_cfg.parent
        if not out_root.is_relative_to(root):
            raise ValueError("out_root should be a subdirectory of root")

        model = FiatModel(
            root=root,
            mode="w+",
        )
        model.read()
<<<<<<< HEAD
=======
        region_fn = Path(root / "exposure", "region.geojson")
        region_gdf = gpd.read_file(region_fn).to_crs(4326)

        model.setup_region({"geom": region_gdf})
>>>>>>> dbc7c5db

        # Make all paths relative in the config
        config = {
            k: make_relative_paths(model.config[k], root, out_root)
            for k in model.config
        }
        config["exposure"]["csv"] = make_relative_paths(
            model.config["exposure"]["csv"], root, out_root
        )
        config["exposure"]["geom"] = make_relative_paths(
            model.config["exposure"]["geom"], root, out_root
        )

        ## WARNING! code below is necessary for now, as hydromt_fiat cant deliver
        # READ the hazard catalog
        event_set: EventSet = EventSet.from_yaml(self.input.event_set_yaml)

        # extract all names
        hazard_names = [event["name"] for event in event_set.events]

        # filter out the right path names
        hazard_fns = []
        for name in hazard_names:
            for fn in hazard_maps:
                if name in fn.stem:
                    hazard_fns.append(fn)
                    break

        # get return periods
        rps = [event_set.get_event(name).return_period for name in hazard_names]

        # Setup the hazard map
        # TODO: for some reason hydromt_fiat removes any existing nodata values from flood maps and then later returns
        # a ValueError if the metadata of those same maps does not contain a nodata value. Here we impose a random -9999.
        model.setup_config(**config)
        model.setup_hazard(
            hazard_fns,
            map_type=self.params.map_type,
            rp=rps,
            risk_output=self.params.risk,
            var="flood_map",
            nodata=-9999.0,
        )
        # change root to simulation folder
        model.set_root(out_root, mode="w+")
<<<<<<< HEAD
        hazard_out = fn = self.output.fiat_hazard.relative_to(
            self.output.fiat_out_cfg.parent
        ).as_posix()
        model.write_grid(hazard_out)
=======
        # pass relative file path
        fn = self.output.fiat_hazard.relative_to(out_root)
        model.write_grid(fn=str(fn))
>>>>>>> dbc7c5db
        model.set_config("hazard.settings.var_as_band", True)
        model.set_config("hazard.file", hazard_out)

        # Write the config
        model.write_config(config_root=out_root)<|MERGE_RESOLUTION|>--- conflicted
+++ resolved
@@ -157,13 +157,6 @@
             mode="w+",
         )
         model.read()
-<<<<<<< HEAD
-=======
-        region_fn = Path(root / "exposure", "region.geojson")
-        region_gdf = gpd.read_file(region_fn).to_crs(4326)
-
-        model.setup_region({"geom": region_gdf})
->>>>>>> dbc7c5db
 
         # Make all paths relative in the config
         config = {
@@ -209,18 +202,12 @@
         )
         # change root to simulation folder
         model.set_root(out_root, mode="w+")
-<<<<<<< HEAD
         hazard_out = fn = self.output.fiat_hazard.relative_to(
             self.output.fiat_out_cfg.parent
         ).as_posix()
         model.write_grid(hazard_out)
-=======
-        # pass relative file path
-        fn = self.output.fiat_hazard.relative_to(out_root)
-        model.write_grid(fn=str(fn))
->>>>>>> dbc7c5db
         model.set_config("hazard.settings.var_as_band", True)
         model.set_config("hazard.file", hazard_out)
 
         # Write the config
-        model.write_config(config_root=out_root)+        model.write_config()