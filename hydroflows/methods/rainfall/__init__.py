--- conflicted
+++ resolved
@@ -9,13 +9,10 @@
     PluvialHistoricalEvents,
 )
 
-<<<<<<< HEAD
-__all__ = ["GetERA5Rainfall", "PluvialDesignEvents", "PluvialHistoricalEvents", "PluvialDesignEventsGPEX"]
-=======
 __all__ = [
     "GetERA5Rainfall",
     "PluvialDesignEvents",
-    "PluvialHistoricalEvents",
+    "PluvialHistoricalEvents", 
+    "PluvialDesignEventsGPEX",
     "FutureClimateRainfall",
-]
->>>>>>> f317226c
+]