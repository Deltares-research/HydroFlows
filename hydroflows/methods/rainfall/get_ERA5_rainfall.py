"""Get ERA5 rainfall timeseries data for a region center point."""

import logging
from datetime import datetime
from pathlib import Path

import geopandas as gpd
import pandas as pd
import requests
import xarray as xr

from hydroflows._typing import OutPath
from hydroflows.workflow.method import Method
from hydroflows.workflow.method_parameters import Parameters

logger = logging.getLogger(__name__)

__all__ = ["GetERA5Rainfall", "Input", "Output", "Params"]


class Input(Parameters):
    """Input parameters for the :py:class:`GetERA5Rainfall` method."""

    region: Path
    """
    The file path to the geometry file for which we want
    to download ERA5 rainfall time series at its centroid.
    An example of such a file could be the SFINCS region GeoJSON.
    """


class Output(Parameters):
    """Output parameters for the :py:class:`GetERA5Rainfall` method."""

    precip_nc: Path
    """The path to the NetCDF file with the derived ERA5 rainfall timeseries."""


class Params(Parameters):
    """Parameters for the :py:class:`GetERA5Rainfall`."""

<<<<<<< HEAD
    data_root: OutPath = OutPath("data/input")
=======
    output_dir: Path = Path("data/input")
>>>>>>> 1db23955
    """The root folder where the data is stored."""

    filename: str = "era5_precip.nc"
    """The filename for the ERA5 precipitation time series."""

    start_date: datetime = datetime(1990, 1, 1)
    """The start date for downloading the ERA5 precipitation time series."""

    end_date: datetime = datetime(2023, 12, 31)
    """The end date for downloading the ERA5 precipitation time series."""


class GetERA5Rainfall(Method):
    """Method for downloading ERA5 rainfall data at the centroid of a region.

    Parameters
    ----------
    region : Path
        The file path to the geometry file for which we want
        to download ERA5 rainfall time series at its centroid.
    output_dir : Path, optional
        The root folder where the data is stored, by default "data/input".
    **params
        Additional parameters to pass to the GetERA5Rainfall instance.

    See Also
    --------
    :py:class:`GetERA5Rainfall Input <hydroflows.methods.rainfall.get_ERA5_rainfall.Input>`
    :py:class:`GetERA5Rainfall Output <hydroflows.methods.rainfall.get_ERA5_rainfall.Output>`
    :py:class:`GetERA5Rainfall Params <hydroflows.methods.rainfall.get_ERA5_rainfall.Params>`
    """

    name: str = "get_ERA5_rainfall"

    _test_kwargs = {
        "region": Path("region.geojson"),
    }

    def __init__(self, region: Path, output_dir: Path = "data/input", **params):
        self.params: Params = Params(output_dir=output_dir, **params)
        self.input: Input = Input(region=region)
        self.output: Output = Output(
            precip_nc=self.params.output_dir / self.params.filename
        )

    def _run(self):
        """Run the GetERA5Rainfall method."""
        # read the region polygon file
        gdf: gpd.GeoDataFrame = gpd.read_file(self.input.region)
        # Calculate the centroid of each polygon
        centroid = gdf.geometry.centroid.to_crs("EPSG:4326")

        # get the data as df
        df = get_era5_open_meteo(
            lat=centroid.y.values[0],
            lon=centroid.x.values[0],
            start_date=self.params.start_date,
            end_date=self.params.end_date,
            variables="precipitation",
        )
        # convert df to xarray ds
        ds = xr.Dataset.from_dataframe(df)
        # save ds
        ds.to_netcdf(self.output.precip_nc)


def get_era5_open_meteo(lat, lon, start_date: datetime, end_date: datetime, variables):
    """Return ERA5 rainfall.

    Return a df with ERA5 raifall data at specific point location.
    using an API

    Parameters
    ----------
    lat : (float)
        Latitude coordinate.
    lon : (float)
        Longitude coordinate.
    start_date : (str)
        Start date for data download
    end_date : (str)
        End date for data download
    variables : (str)
        Variable to download
    """
    base_url = r"https://archive-api.open-meteo.com/v1/archive"
    start_date_str = start_date.strftime("%Y-%m-%d")
    end_date_str = end_date.strftime("%Y-%m-%d")
    url = (
        f"{base_url}?latitude={lat}&longitude={lon}"
        f"&start_date={start_date_str}&end_date={end_date_str}"
        f"&hourly={variables}"
    )
    response = requests.get(url)

    # Check if request was successful
    if response.status_code == 200:
        # Parse response as JSON
        data = response.json()
        # make a df
        df = pd.DataFrame(data["hourly"]).set_index("time")
        df.index = pd.to_datetime(df.index)
        return df
    else:
        # If request failed, return None
        logging.info("Request failed with status code %s", response.status_code)
        return None<|MERGE_RESOLUTION|>--- conflicted
+++ resolved
@@ -39,11 +39,7 @@
 class Params(Parameters):
     """Parameters for the :py:class:`GetERA5Rainfall`."""
 
-<<<<<<< HEAD
-    data_root: OutPath = OutPath("data/input")
-=======
-    output_dir: Path = Path("data/input")
->>>>>>> 1db23955
+    output_dir: OutPath = Path("data/input")
     """The root folder where the data is stored."""
 
     filename: str = "era5_precip.nc"
@@ -110,10 +106,12 @@
         ds.to_netcdf(self.output.precip_nc)
 
 
-def get_era5_open_meteo(lat, lon, start_date: datetime, end_date: datetime, variables):
+def get_era5_open_meteo(
+    lat: float, lon: float, start_date: datetime, end_date: datetime, variables
+):
     """Return ERA5 rainfall.
 
-    Return a df with ERA5 raifall data at specific point location.
+    Return a df with ERA5 rainfall data at specific point location.
     using an API
 
     Parameters
