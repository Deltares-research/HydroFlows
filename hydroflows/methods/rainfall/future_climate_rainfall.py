"""Method to deriving future climate rainfall by scaling an historical event using Clausius-Clapeyron (CC)."""

from logging import getLogger
from pathlib import Path
from typing import List, Optional

<<<<<<< HEAD
import pandas as pd
from pydantic import Field, model_validator

from hydroflows._typing import (
    ClimateScenariosDict,
    FileDirPath,
    ListOfStr,
    OutputDirPath,
)
=======
from hydroflows._typing import ClimateScenariosDict, ListOfStr
>>>>>>> ca5acdf2
from hydroflows.events import Event, EventSet
from hydroflows.workflow.method import ExpandMethod
from hydroflows.workflow.method_parameters import Parameters

logger = getLogger(__name__)

__all__ = ["FutureClimateRainfall", "Input", "Output", "Params"]


class Input(Parameters):
    """Input parameters for the :py:class:`FutureClimateRainfall` method."""

    event_set_yaml: FileDirPath
    """The file path to the event set YAML file, which includes the events to be scaled
    for future climate projections, see also :py:class:`hydroflows.events.EventSet`."""


class Output(Parameters):
    """Output parameters for the :py:class:`FutureClimateRainfall` method."""

    future_event_yaml: FileDirPath
    """The path to the scaled event description file,
    see also :py:class:`hydroflows.events.Event`."""

    future_event_csv: Path
    """The path to the scaled event csv timeseries file."""

    future_event_set_yaml: FileDirPath
    """The path to the scaled event set yml file,
    see also :py:class:`hydroflows.events.EventSet`.
    """


class Params(Parameters):
    """Parameters for :py:class:`FutureClimateRainfall` method."""

    scenarios: ClimateScenariosDict
    """Future scenario name, e.g. "rcp45_2050", and delta temperature for Clausius-Clapeyron scaling.

    The delta temperature represents the projected temperature increase, with an emphasis on
    hot days, rather than a simple average temperature change. To accurately capture extreme
    temperature shifts, it is recommended that users consider high quantiles
    (e.g., the 95th percentile) in their analyses.

    Temperature changes for different periods and emission scenarios
    for CMIP5 and CMIP6 models can be taken via:
    `Future Climate Data Platform <https://dap.climateinformation.org/dap/>`_"""

    event_root: OutputDirPath
    """Root folder to save the derived scaled events."""

    event_names: ListOfStr
    """List of event names (subset of event_set_yaml events)."""

    alpha: float = 0.07
    """The rate of change of precipitation with respect to temperature (per degree)
    used in Clausius-Clapeyron (CC) scaling"""

    event_wildcard: str = "future_event"
    """The wildcard key for expansion over the scaled events."""

    scenario_wildcard: str = "scenario"
    """The wildcard key for expansion over the scenarios."""


class FutureClimateRainfall(ExpandMethod):
    """Method to derive future climate rainfall by scaling an historical event using Clausius-Clapeyron (CC).

    Parameters
    ----------
    scenarios: Dict[str, float]
        Future scenario name, e.g. "rcp45_2050", and delta temperature for CC scaling.
    event_set_yaml : Path
        The file path to the event set YAML file, which includes the events to be scaled
        for a future climate projection.
    event_names: Optional[List[str]]
        List of event names in event_set_yaml
        If not provided, event_set_yaml must exist to get the event names.
    event_root: Path, optional
        Root folder to save the derived scaled events, by default "data/events/future_rainfall".
    wildcard: str
        The wildcard key for expansion over the scaled events, default is "future_event".
    **params
        Additional parameters to pass to the FutureClimateRainfall Params instance.

    See Also
    --------
    :py:class:`FutureClimateRainfall Input <hydroflows.methods.rainfall.future_climate_rainfall.Input>`
    :py:class:`FutureClimateRainfall Output <hydroflows.methods.rainfall.future_climate_rainfall.Output>`
    :py:class:`FutureClimateRainfall Params <hydroflows.methods.rainfall.future_climate_rainfall.Params>`
    """

    name: str = "future_climate_rainfall"

    _test_kwargs = {
        "scenarios": {"rcp45_2050": 1.0},
        "event_set_yaml": Path("event_set.yaml"),
        "event_names": ["p_event1", "p_event2"],
    }

    def __init__(
        self,
        scenarios: dict[str, float],
        event_set_yaml: Path,
        event_names: Optional[List[str]] = None,
        event_root: Path = Path("data/events"),
        event_wildcard: str = "future_event",
        scenario_wildcard: str = "scenario",
        **params,
    ) -> None:
        self.input: Input = Input(event_set_yaml=event_set_yaml)

        event_set_names = None
        if self.input.event_set_yaml.exists():
            event_set = EventSet.from_yaml(self.input.event_set_yaml)
            event_set_names = [event["name"] for event in event_set.events]

        if event_names is None and event_set_names is not None:
            event_names = event_set_names
        elif event_names is None:
            raise ValueError(
                "event_names must be provided if event_set_yaml does not exist"
            )

        self.params: Params = Params(
            scenarios=scenarios,
            event_root=event_root,
            event_wildcard=event_wildcard,
            scenario_wildcard=scenario_wildcard,
            event_names=event_names,
            **params,
        )
        if event_set_names is not None:
            # make sure all event names are in the event set
            if not set(self.params.event_names).issubset(event_set_names):
                raise ValueError(
                    "event_names must be subset of event names in event_set_yaml"
                )

        ewc = "{" + self.params.event_wildcard + "}"
        swc = "{" + self.params.scenario_wildcard + "}"

        self.output: Output = Output(
            future_event_yaml=self.params.event_root / swc / f"{ewc}.yml",
            future_event_csv=self.params.event_root / swc / f"{ewc}.csv",
            future_event_set_yaml=self.params.event_root
            / swc
            / f"{self.input.event_set_yaml.stem}_{swc}.yml",
        )

        self.set_expand_wildcard(self.params.event_wildcard, self.params.event_names)
        self.set_expand_wildcard(
            self.params.scenario_wildcard, list(self.params.scenarios.keys())
        )

    def _run(self):
        """Run the FutureClimateRainfall method."""
        event_set = EventSet.from_yaml(self.input.event_set_yaml)

        # scenario in outer loop because of event set
        for scenario, dT in self.params.scenarios.items():
            # List to save the scaled events
            future_events_list = []

            for name in self.params.event_names:
                output = self.get_output_for_wildcards(
                    {
                        self.params.event_wildcard: name,
                        self.params.scenario_wildcard: scenario,
                    }
                )

                # Load the original event
                event: Event = event_set.get_event(name)

                # scale the precip forcing, keep other forcings
                forcings = []
                delta_precip = (1 + self.params.alpha) ** (dT)
                for forcing in event.forcings:
                    if forcing.type == "rainfall":
                        # update and write forcing timeseries to csv
                        future_event_df = forcing.data.copy() * delta_precip
                        future_event_df.to_csv(output["future_event_csv"], index=True)
                        forcing.path = output["future_event_csv"]
                    forcings.append(forcing)

                # write event to yaml
                future_event = Event(
                    name=name,
                    forcings=forcings,
                    return_period=event.return_period,
                )
                future_event.set_time_range_from_forcings()
                future_event.to_yaml(output["future_event_yaml"])

                # append event to list
                future_events_list.append(
                    {"name": name, "path": output["future_event_yaml"]}
                )

            # make and save event set yaml file
            future_event_set = EventSet(events=future_events_list)
            future_event_set.to_yaml(output["future_event_set_yaml"])<|MERGE_RESOLUTION|>--- conflicted
+++ resolved
@@ -3,10 +3,6 @@
 from logging import getLogger
 from pathlib import Path
 from typing import List, Optional
-
-<<<<<<< HEAD
-import pandas as pd
-from pydantic import Field, model_validator
 
 from hydroflows._typing import (
     ClimateScenariosDict,
@@ -14,9 +10,6 @@
     ListOfStr,
     OutputDirPath,
 )
-=======
-from hydroflows._typing import ClimateScenariosDict, ListOfStr
->>>>>>> ca5acdf2
 from hydroflows.events import Event, EventSet
 from hydroflows.workflow.method import ExpandMethod
 from hydroflows.workflow.method_parameters import Parameters
