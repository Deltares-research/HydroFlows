--- conflicted
+++ resolved
@@ -29,27 +29,7 @@
     # use pydantic models to (de)serialize/validate the input, output and params
     input: BaseModel
     output: BaseModel
-<<<<<<< HEAD
-    params: BaseModel = ParamsHydromt()  # optional
-
-    def to_str(
-        self,
-        wildcards: Optional[Dict[str, List]] = {}
-    ):
-        """Parse rule to a string, suitable for a certain language.
-
-        Parameters
-        ----------
-        format : str
-            selected format for output
-        wildcards : Dict[str, List], optional
-            expansion of wildcards for given inputs or outputs
-
-        """
-        raise NotImplementedError
-=======
     params: BaseParams = BaseParams()  # initialize when *all* parameters are optional
->>>>>>> 0c198ed1
 
     def run(self) -> None:
         """Implement the rule logic here.
