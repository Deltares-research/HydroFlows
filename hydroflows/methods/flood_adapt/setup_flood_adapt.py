"""Prepare FloodAdapt database builder."""

import os
import shutil
from pathlib import Path

import toml
from hydromt.config import configread

from hydroflows._typing import FolderPath, OutPath
from hydroflows.config import HYDROMT_CONFIG_DIR
from hydroflows.methods.flood_adapt.translate_events import translate_events
from hydroflows.workflow.method import Method
from hydroflows.workflow.method_parameters import Parameters

__all__ = ["SetupFloodAdapt", "Input", "Output", "Params"]


class Input(Parameters):
    """Input parameters for the :py:class:`SetupFloodAdapt` method."""

<<<<<<< HEAD
    sfincs_inp: FolderPath
=======
    sfincs_inp: Path | None = None
>>>>>>> 1db23955
    """
    The file path to the SFINCS base model config file.
    """

<<<<<<< HEAD
    fiat_cfg: FolderPath
=======
    fiat_cfg: Path | None = None
>>>>>>> 1db23955
    """
    The file path to the FIAT base model config file.
    """

    event_set_yaml: FolderPath | None = None
    """
    The file path to the event set YAML file.
    """


class Output(Parameters):
    """Output parameters for the :py:class:`SetupFloodAdapt` method."""

    fa_build_toml: Path
    """
    The file path to the flood adaptation model.
    """

<<<<<<< HEAD
    sfincs_out_inp: FolderPath
    """The path to the copied sfincs model configuration."""
=======
    fiat_out_cfg: Path
    """The path to the copied fiat model configuration."""
>>>>>>> 1db23955

    probabilistic_set: FolderPath | None = None
    """The path to the event set configuration."""


class Params(Parameters):
    """Parameters for the :py:class:`SetupFloodAdapt` method."""

    output_dir: OutPath = OutPath("flood_adapt_builder")
    """
    The directory where the output files will be saved.
    """

    db_name: str = "fa_database"
    """
    The name of the FloodAdapt Database
    """

    description: str = "This is a FloodAdapt Database"
    """
    The description of the FloodAdapt Database
    """


class SetupFloodAdapt(Method):
    """Method for setting up the input for the FloodAdapt Database Builder.

    Parameters
    ----------
        sfincs_inp : Path
            The file path to the SFINCS base model.
        fiat_cfg : Path
            The file path to the FIAT base model.
        event_set_yaml : Path, optional
            The file path to the HydroFlows event set yaml file.
        output_dir: Path, optional
            The folder where the output is stored, by default "flood_adapt_builder".
        db_name: str, optional
            The name of the FloodAdapt Database
        description: str, optional
            The description of the FloodAdapt Database
        **params
            Additional parameters to pass to the GetERA5Rainfall instance.

    See Also
    --------
    :py:class:`SetupFloodAdapt Input <hydroflows.methods.flood_adapt.setup_flood_adapt.Input>`
    :py:class:`SetupFloodAdapt Input <hydroflows.methods.flood_adapt.setup_flood_adapt.Output>`
    :py:class:`SetupFloodAdapt Input <hydroflows.methods.flood_adapt.setup_flood_adapt.Params>`
    """

    name: str = "setup_flood_adapt"

    _test_kwargs = dict(
        sfincs_inp=Path("models", "sfincs", "sfincs.inp").as_posix(),
        fiat_cfg=Path("models", "fiat", "settings.toml").as_posix(),
        event_set_yaml=Path("data", "event_set", "event_set.yaml").as_posix(),
    )

    def __init__(
        self,
        sfincs_inp: Path | None = None,
        fiat_cfg: Path | None = None,
        event_set_yaml: Path | None = None,
        output_dir: Path = "flood_adapt_builder",
        db_name: str = "fa_database",
        description: str = "This is a FloodAdapt Database",
    ):
        self.input: Input = Input(
            sfincs_inp=sfincs_inp,
            fiat_cfg=fiat_cfg,
            event_set_yaml=event_set_yaml,
        )
        self.params: Params = Params(
            output_dir=output_dir, db_name=db_name, description=description
        )

        self.output: Output = Output(
            fa_build_toml=Path(self.params.output_dir, "fa_build.toml"),
            fiat_out_cfg=Path(self.params.output_dir, "fiat", "settings.toml"),
        )

        if self.input.event_set_yaml is not None:
            self.output.probabilistic_set = Path(
                self.params.output_dir,
                self.input.event_set_yaml.stem,
                f"{self.input.event_set_yaml.stem}.toml",
            )

    def _run(self):
        """Run the SetupFloodAdapt method."""
        # prepare and copy fiat model
        if self.input.fiat_cfg is not None:
            shutil.copytree(
                os.path.dirname(self.input.fiat_cfg),
                Path(self.params.output_dir, "fiat"),
                dirs_exist_ok=True,
                ignore=lambda d, c: {x for x in c if x.startswith("simulation")},
            )
        # prepare probabilistic set
        if self.input.event_set_yaml is not None:
            translate_events(
                self.input.event_set_yaml,
                Path(self.params.output_dir),
            )

            # Create FloodAdapt Database Builder config
            fa_db_config(
                self.params.output_dir,
                sfincs=self.input.sfincs_inp.parent.stem,
                db_name=self.params.db_name,
                description=self.params.description,
                probabilistic_set=self.input.event_set_yaml.stem,
            )

        else:
            # Create FloodAdapt Database Builder config
            fa_db_config(
                self.params.output_dir,
                sfincs=self.input.sfincs_inp.parent.stem,
                db_name=self.params.db_name,
                description=self.params.description,
            )

        pass


def fa_db_config(
    fa_root: Path,
    config: Path = Path(HYDROMT_CONFIG_DIR / "fa_database_build.yml"),
    sfincs: str = "sfincs",
    db_name: str = "fa_database",
    description: str = "This is a FloodAdapt Database",
    probabilistic_set: Path | None = None,
):
    """Create the path to the configuration file (.yml) that defines the settings.

    Parameters
    ----------
    config : Path
        The file path to the SFINCS base model.
    sfincs: str
        The name of the default sfincs model
    probabilistic_set : Path, optional
        The file path to the HydroFlows event set yaml file.
    """
    config = configread(config)
    config["sfincs"] = sfincs
    config["name"] = db_name
    config["description"] = description
    if probabilistic_set is not None:
        config["probabilistic_set"] = probabilistic_set
    with open(Path(fa_root, "fa_build.toml"), "w") as toml_file:
        toml.dump(config, toml_file)<|MERGE_RESOLUTION|>--- conflicted
+++ resolved
@@ -19,20 +19,12 @@
 class Input(Parameters):
     """Input parameters for the :py:class:`SetupFloodAdapt` method."""
 
-<<<<<<< HEAD
-    sfincs_inp: FolderPath
-=======
-    sfincs_inp: Path | None = None
->>>>>>> 1db23955
+    sfincs_inp: FolderPath | None = None
     """
     The file path to the SFINCS base model config file.
     """
 
-<<<<<<< HEAD
-    fiat_cfg: FolderPath
-=======
-    fiat_cfg: Path | None = None
->>>>>>> 1db23955
+    fiat_cfg: FolderPath | None = None
     """
     The file path to the FIAT base model config file.
     """
@@ -51,13 +43,8 @@
     The file path to the flood adaptation model.
     """
 
-<<<<<<< HEAD
-    sfincs_out_inp: FolderPath
-    """The path to the copied sfincs model configuration."""
-=======
-    fiat_out_cfg: Path
+    fiat_out_cfg: FolderPath
     """The path to the copied fiat model configuration."""
->>>>>>> 1db23955
 
     probabilistic_set: FolderPath | None = None
     """The path to the event set configuration."""
