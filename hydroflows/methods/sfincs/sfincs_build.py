"""SFINCS build methods."""

from pathlib import Path
from typing import Optional

from hydromt.config import configread, configwrite
from hydromt.log import setuplog
from hydromt_sfincs import SfincsModel
from pydantic import Field, FilePath, model_validator

<<<<<<< HEAD
from hydroflows._typing import ListOfStr
=======
from hydroflows._typing import ListOfPath, ListOfStr
from hydroflows.config import HYDROMT_CONFIG_DIR
>>>>>>> b48133df
from hydroflows.workflow.method import Method
from hydroflows.workflow.method_parameters import Parameters

__all__ = ["SfincsBuild"]


class Input(Parameters):
    """Input parameters for the :py:class:`SfincsBuild` method."""

    region: FilePath
    """
    The file path to the geometry file that defines the region of interest
    for constructing a SFINCS model.
    """

    config: FilePath
    """
    The path to the configuration file (.yml) that defines the settings
    to build a SFINCS model. In this file the different model components
    that are required by the :py:class:`hydromt_sfincs.SfincsModel` are listed.
    Every component defines the setting for each hydromt_sfincs setup methods.
    For more information see hydromt_sfincs method
    `documentation <https://deltares.github.io/hydromt_sfincs/latest/user_guide/intro.html>`_.
    """


class Output(Parameters):
    """Output parameters for the :py:class:`SfincsBuild` method."""

    sfincs_inp: Path
    """The path to the SFINCS configuration (inp) file."""

    sfincs_region: Path
    """The path to the derived SFINCS region GeoJSON file."""

    sfincs_subgrid_dep: Optional[Path] = None
    """The path to the derived SFINCS subgrid depth geotiff file."""

    sfincs_src_points: Optional[Path] = None
    """The path to the derived river source points GeoJSON file."""

    input: Input = Field(exclude=True)

    @model_validator(mode="after")
    def _optional_outputs(self):
        # read the configuration
        opt = configread(self.input.config)
        # set optional output paths based on config
        if "setup_subgrid" in opt:
            self.sfincs_subgrid_dep = (
                self.sfincs_inp.parent / "subgrid" / "dep_subgrid.tif"
            )
        if "setup_river_inflow" in opt:
            self.sfincs_src_points = self.sfincs_inp.parent / "gis" / "src.geojson"


class Params(Parameters):
    """Parameters for the :py:class:`SfincsBuild`.

    See Also
    --------
    :py:class:`hydromt_sfincs.SfincsModel`
        For more details on the SfincsModel used in hydromt_sfincs.
    """

    sfincs_root: Path
    """The path to the root directory where the SFINCS model will be created."""

    # optional parameter
    data_libs: ListOfPath | ListOfStr | Path = ["artifact_data"]
    """List of data libraries to be used. This is a predefined data catalog in
    yml format, which should contain the data sources specified in the config file.
    """

<<<<<<< HEAD
=======
    default_config: Path = Path(HYDROMT_CONFIG_DIR, "sfincs_build.yml")
    """The path to the configuration file (.yml) that defines the settings
    to build a SFINCS model. In this file the different model components
    that are required by the :py:class:`hydromt_sfincs.SfincsModel` are listed.
    Every component defines the setting for each hydromt_sfincs setup methods.
    For more information see hydromt_sfincs method
    `documentation <https://deltares.github.io/hydromt_sfincs/latest/user_guide/intro.html>`_.
    """

    merge_config: Optional[Path] = None
    """The path to a configuration file (.yml) to be merged with the default config."""

    merge_kwargs: Optional[dict] = None
    """Additional keyword arguments to pass to the merge method."""

    river_upa: float = 30
    """River upstream area threshold [km2]."""

>>>>>>> b48133df
    plot_fig: bool = True
    """Determines whether to plot a figure with the
    derived SFINCS base maps.
    """


class SfincsBuild(Method):
    """Rule for building SFINCS model."""

    name: str = "sfincs_build"

    _test_kwargs = {
        "region": Path("region.geojson"),
    }

    def __init__(
        self,
        region: Path,
        config: Path,
        sfincs_root: Path = Path("models/sfincs"),
        **params,
    ) -> None:
        """Create and validate a SfincsBuild instance.

        Parameters
        ----------
        region : Path
            The file path to the geometry file that defines the region of interest
            for constructing a SFINCS model.
        sfincs_root : Path
            The path to the root directory where the SFINCS model will be created, by default "models/sfincs".
        res : float, optional
            Model resolution [m], by default 100.
        **params
            Additional parameters to pass to the SfincsBuild instance.
            See :py:class:`sfincs_build Params <hydroflows.methods.sfincs.sfincs_build.Params>`.

        See Also
        --------
        :py:class:`sfincs_build Input <~hydroflows.methods.sfincs.sfincs_build.Input>`
        :py:class:`sfincs_build Output <~hydroflows.methods.sfincs.sfincs_build.Output>`
        :py:class:`sfincs_build Params <~hydroflows.methods.sfincs.sfincs_build.Params>`
        :py:class:`hydromt_sfincs.SfincsModel`
        """
        self.params: Params = Params(sfincs_root=sfincs_root, **params)
        self.input: Input = Input(region=region, config=config)
        self.output: Output = Output(
            sfincs_inp=self.params.sfincs_root / "sfincs.inp",
            sfincs_region=self.params.sfincs_root / "gis" / "region.geojson",
            input=self.input,
        )

    def run(self):
        """Run the SfincsBuild method."""
        # read the configuration
        opt = configread(self.input.config)

        # update placeholders in the config
        opt["setup_grid_from_region"].update(region={"geom": str(self.input.region)})
        opt["setup_mask_active"].update(mask=str(self.input.region))

        # create the hydromt model
        root = self.output.sfincs_inp.parent
        sf = SfincsModel(
            root=root,
            mode="w+",
            data_libs=self.params.data_libs,
            logger=setuplog("sfincs_build", log_level=20),
        )
        # build the model
        sf.build(opt=opt)

        # write the opt as yaml
        configwrite(root / "sfincs_build.yaml", opt)

        # plot basemap
        if self.params.plot_fig == True:
            sf.plot_basemap(fn_out="basemap.png", plot_region=True, shaded=False)<|MERGE_RESOLUTION|>--- conflicted
+++ resolved
@@ -8,12 +8,7 @@
 from hydromt_sfincs import SfincsModel
 from pydantic import Field, FilePath, model_validator
 
-<<<<<<< HEAD
-from hydroflows._typing import ListOfStr
-=======
 from hydroflows._typing import ListOfPath, ListOfStr
-from hydroflows.config import HYDROMT_CONFIG_DIR
->>>>>>> b48133df
 from hydroflows.workflow.method import Method
 from hydroflows.workflow.method_parameters import Parameters
 
@@ -88,27 +83,6 @@
     yml format, which should contain the data sources specified in the config file.
     """
 
-<<<<<<< HEAD
-=======
-    default_config: Path = Path(HYDROMT_CONFIG_DIR, "sfincs_build.yml")
-    """The path to the configuration file (.yml) that defines the settings
-    to build a SFINCS model. In this file the different model components
-    that are required by the :py:class:`hydromt_sfincs.SfincsModel` are listed.
-    Every component defines the setting for each hydromt_sfincs setup methods.
-    For more information see hydromt_sfincs method
-    `documentation <https://deltares.github.io/hydromt_sfincs/latest/user_guide/intro.html>`_.
-    """
-
-    merge_config: Optional[Path] = None
-    """The path to a configuration file (.yml) to be merged with the default config."""
-
-    merge_kwargs: Optional[dict] = None
-    """Additional keyword arguments to pass to the merge method."""
-
-    river_upa: float = 30
-    """River upstream area threshold [km2]."""
-
->>>>>>> b48133df
     plot_fig: bool = True
     """Determines whether to plot a figure with the
     derived SFINCS base maps.
