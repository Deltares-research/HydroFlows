"""SFINCS build methods."""

from pathlib import Path
from typing import Optional

from hydromt.config import configread, configwrite
from hydromt.log import setuplog
from hydromt_sfincs import SfincsModel

from hydroflows._typing import FolderPath, ListOfStr
from hydroflows.cfg import CFG_DIR
from hydroflows.workflow.method import Method
from hydroflows.workflow.method_parameters import Parameters

__all__ = ["SfincsBuild"]


class Input(Parameters):
    """Input parameters for the :py:class:`SfincsBuild` method."""

    region: Path
    """
    The file path to the geometry file that defines the region of interest
    for constructing a SFINCS model.
    """

    config: Path = CFG_DIR / "sfincs_build.yml"
    """
    The path to the configuration file (.yml) that defines the settings
    to build a SFINCS model. In this file the different model components
    that are required by the :py:class:`hydromt_sfincs.SfincsModel` are listed.
    Every component defines the setting for each hydromt_sfincs setup methods.
    For more information see hydromt_sfincs method
    `documentation <https://deltares.github.io/hydromt_sfincs/latest/user_guide/intro.html>`_.
    """

    catalog_path: Optional[FolderPath] = None
    """The file path to the data catalog. This is a file in yml format, which should contain the data sources specified in the config file."""


class Output(Parameters):
    """Output parameters for the :py:class:`SfincsBuild` method."""

    sfincs_inp: FolderPath
    """The path to the SFINCS configuration (inp) file."""

    sfincs_region: Path
    """The path to the derived SFINCS region GeoJSON file."""

    sfincs_subgrid_dep: Optional[Path] = None
    """The path to the derived SFINCS subgrid depth geotiff file."""

    sfincs_src_points: Optional[Path] = None
    """The path to the derived river source points GeoJSON file."""

<<<<<<< HEAD
    input: Input = Field(exclude=True)

    @model_validator(mode="after")
    def _optional_outputs(self):
        # read the configuration
        opt = configread(self.input.config)
        # set optional output paths based on config
        if "setup_subgrid" in opt:
            self.sfincs_subgrid_dep = Path(
                self.sfincs_inp.parent / "subgrid" / "dep_subgrid.tif"
            )
        if "setup_river_inflow" in opt:
            self.sfincs_src_points = Path(
                self.sfincs_inp.parent / "gis" / "src.geojson"
            )
        return self

=======
>>>>>>> 9853720a

class Params(Parameters):
    """Parameters for the :py:class:`SfincsBuild`.

    See Also
    --------
    :py:class:`hydromt_sfincs.SfincsModel`
        For more details on the SfincsModel used in hydromt_sfincs.
    """

    sfincs_root: Path
    """The path to the root directory where the SFINCS model will be created."""

    # optional parameter
    predefined_catalogs: Optional[ListOfStr] = None
    """List of predefined data catalogs containing the data sources specified in the config file."""

    plot_fig: bool = True
    """Determines whether to plot a figure with the
    derived SFINCS base maps.
    """

    subgrid_output: bool = False
    """Determines whether the sfincs subgrid depth output should exist."""

    src_points_output: bool = False
    """Determines whether the sfincs river source points should exist."""


class SfincsBuild(Method):
    """Rule for building SFINCS model."""

    name: str = "sfincs_build"

    _test_kwargs = {
        "region": Path("region.geojson"),
        "config": CFG_DIR / "sfincs_build.yml",
        "catalog_path": Path("data_catalog.yml"),
    }

    def __init__(
        self,
        region: Path,
        config: Path = CFG_DIR / "sfincs_build.yml",
        catalog_path: Optional[Path] = None,
        predefined_catalogs: Optional[ListOfStr] = None,
        sfincs_root: Path = Path("models/sfincs"),
        subgrid_output: bool = False,
        src_points_output: bool = False,
        **params,
    ) -> None:
        """Create and validate a SfincsBuild instance.

        Parameters
        ----------
        region : Path
            The file path to the geometry file that defines the region of interest
            for constructing a SFINCS model.
        config : Path
            The path to the configuration file (.yml) that defines the settings
            to build a SFINCS model. In this file the different model components
            that are required by the :py:class:`hydromt_sfincs.sfincs.SfincsModel` are listed.
        catalog_path: Optional[Path], optional
            The path to the data catalog file (.yml) that contains the data sources
            specified in the config file. If None (default), a predefined data catalog should be provided.
        predefined_catalogs : Optional[ListOfStr], optional
            A list containing the predefined data catalog names.
        sfincs_root : Path
            The path to the root directory where the SFINCS model will be created, by default "models/sfincs".
        subgrid_output : bool, optional
            Determines whether the sfincs subgrid depth output should exist, by default False.
            In case it is set to True, the setup_subgrid method should be included in the config file.
        src_points_output : bool, optional
            Determines whether the sfincs river source points should exist, by default False.
        **params
            Additional parameters to pass to the SfincsBuild instance.
            See :py:class:`sfincs_build Params <hydroflows.methods.sfincs.sfincs_build.Params>`.

        See Also
        --------
        :py:class:`sfincs_build Input <~hydroflows.methods.sfincs.sfincs_build.Input>`
        :py:class:`sfincs_build Output <~hydroflows.methods.sfincs.sfincs_build.Output>`
        :py:class:`sfincs_build Params <~hydroflows.methods.sfincs.sfincs_build.Params>`
        :py:class:`hydromt_sfincs.SfincsModel`
        """
        self.params: Params = Params(
            sfincs_root=sfincs_root,
            predefined_catalogs=predefined_catalogs,
            subgrid_output=subgrid_output,
            src_points_output=src_points_output,
            **params,
        )
        self.input: Input = Input(
            region=region,
            config=config,
            catalog_path=catalog_path,
        )
        if not self.input.catalog_path and not self.params.predefined_catalogs:
            raise ValueError(
                "A data catalog must be specified either via catalog_path or predefined_catalogs."
            )

        optional_outputs = {}
        if self.params.subgrid_output:
            optional_outputs.update(
                sfincs_subgrid_dep=self.params.sfincs_root
                / "subgrid"
                / "dep_subgrid.tif"
            )

        if self.params.src_points_output:
            optional_outputs.update(
                sfincs_src_points=self.params.sfincs_root / "gis" / "src.geojson"
            )

        self.output: Output = Output(
            sfincs_inp=self.params.sfincs_root / "sfincs.inp",
            sfincs_region=self.params.sfincs_root / "gis" / "region.geojson",
            **optional_outputs,
        )

    def _run(self):
        """Run the SfincsBuild method."""
        # read the configuration
        opt = configread(self.input.config)

        # throw error if the setup_subgrid is not included in the config but the output is set to True
        if "setup_subgrid" not in opt and self.params.subgrid_output == True:
            raise ValueError(
                "The 'setup_subgrid' method must be included in the config file in order to set the 'subgrid_output' parameter to True."
            )

        # update placeholders in the config
        opt["setup_grid_from_region"].update(region={"geom": str(self.input.region)})
        opt["setup_mask_active"].update(mask=str(self.input.region))

        data_libs = []
        if self.params.predefined_catalogs:
            data_libs += self.params.predefined_catalogs
        if self.input.catalog_path:
            data_libs += [self.input.catalog_path]

        # create the hydromt model
        root = self.output.sfincs_inp.parent
        sf = SfincsModel(
            root=root,
            mode="w+",
            data_libs=data_libs,
            logger=setuplog("sfincs_build", log_level=20),
        )
        # build the model
        sf.build(opt=opt)

        # write the opt as yaml
        configwrite(root / "sfincs_build.yaml", opt)

        # plot basemap
        if self.params.plot_fig == True:
            sf.plot_basemap(fn_out="basemap.png", plot_region=True, shaded=False)<|MERGE_RESOLUTION|>--- conflicted
+++ resolved
@@ -53,26 +53,6 @@
     sfincs_src_points: Optional[Path] = None
     """The path to the derived river source points GeoJSON file."""
 
-<<<<<<< HEAD
-    input: Input = Field(exclude=True)
-
-    @model_validator(mode="after")
-    def _optional_outputs(self):
-        # read the configuration
-        opt = configread(self.input.config)
-        # set optional output paths based on config
-        if "setup_subgrid" in opt:
-            self.sfincs_subgrid_dep = Path(
-                self.sfincs_inp.parent / "subgrid" / "dep_subgrid.tif"
-            )
-        if "setup_river_inflow" in opt:
-            self.sfincs_src_points = Path(
-                self.sfincs_inp.parent / "gis" / "src.geojson"
-            )
-        return self
-
-=======
->>>>>>> 9853720a
 
 class Params(Parameters):
     """Parameters for the :py:class:`SfincsBuild`.
