--- conflicted
+++ resolved
@@ -1,14 +1,9 @@
 """SFINCS postprocess method."""
 
 from pathlib import Path
-from typing import Optional, Union
+from typing import Optional
 
-<<<<<<< HEAD
-from hydromt_sfincs import SfincsModel, utils
-from matplotlib import pyplot as plt
-=======
 from hydromt_sfincs import SfincsModel
->>>>>>> 7b8d3d54
 
 from hydroflows.workflow.method import Method
 from hydroflows.workflow.method_parameters import Parameters
@@ -38,16 +33,6 @@
 
     event_name: str
     """The name of the event, used to create the output filename."""
-
-    plot_fig: bool = True
-    """Determines whether to plot a figure with the derived
-    hazard map (maximum water depth)."""
-
-    vmin: Union[float, int] = 0
-    """Minimum value for the plot color scale."""
-
-    vmax: Union[float, int] = 3
-    """Maximum value for the plot color scale."""
 
 
 class SfincsPostprocess(Method):
@@ -119,39 +104,4 @@
             encoding={"water_level": {"zlib": True, "complevel": 4}},
         )
 
-<<<<<<< HEAD
-        # Fourthly, downscale the floodmap
-        da_hmax = utils.downscale_floodmap(
-            zsmax=zsmax,
-            dep=dep,
-            hmin=hmin,
-            floodmap_fn=hazard_file,
-            **self.params.raster_kwargs,
-        )
-
-        if self.params.plot_fig:
-            # create hmax plot and save to mod.root/figs/hmax.png
-            _, ax = sf.plot_basemap(
-                fn_out=None,
-                figsize=(8, 6),
-                variable=da_hmax,
-                plot_bounds=False,
-                plot_geoms=False,
-                bmap="sat",
-                zoomlevel="auto",
-                vmin=self.params.vmin,
-                vmax=self.params.vmax,
-                cmap=plt.cm.viridis,
-                cbar_kwargs={"shrink": 0.6, "anchor": (0, 0)},
-            )
-            ax.set_title("SFINCS maximum water depth")
-            figs_path = Path(sf.root, "figs")
-            figs_path.mkdir(parents=True, exist_ok=True)
-            plt.savefig(
-                figs_path / f"{self.params.event_name}_hmax.png",
-                dpi=225,
-                bbox_inches="tight",
-            )
-=======
-        del sf
->>>>>>> 7b8d3d54
+        del sf