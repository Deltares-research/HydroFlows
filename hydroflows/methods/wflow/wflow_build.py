--- conflicted
+++ resolved
@@ -8,12 +8,7 @@
 from hydromt_wflow import WflowModel
 from pydantic import FilePath
 
-<<<<<<< HEAD
-from hydroflows._typing import ListOfStr
-=======
 from hydroflows._typing import ListOfPath, ListOfStr
-from hydroflows.config import HYDROMT_CONFIG_DIR
->>>>>>> b48133df
 from hydroflows.methods.wflow.wflow_utils import plot_basemap
 from hydroflows.workflow.method import Method
 from hydroflows.workflow.method_parameters import Parameters
@@ -69,20 +64,7 @@
     wflow_root: Path
     """The path to the root directory where the wflow model will be created."""
 
-<<<<<<< HEAD
-    data_libs: ListOfStr = ["artifact_data"]
-=======
-    default_config: Path = Path(HYDROMT_CONFIG_DIR, "wflow_build.yml")
-    """The path to the configuration file (.yml) that defines the settings
-    to build a Wflow model. In this file the different model components
-    that are required by the :py:class:`hydromt_wflow.WflowModel` are listed.
-    Every component defines the setting for each hydromt_wflow setup methods.
-    For more information see hydromt_wflow method
-    `documentation <https://deltares.github.io/hydromt_wflow/latest/user_guide/wflow_model_setup.html#model-methods>`_
-    """
-
     data_libs: ListOfPath | ListOfStr | Path = ["artifact_data"]
->>>>>>> b48133df
     """List of data libraries to be used. This is a predefined data catalog in
     yml format, which should contain the data sources specified in the config file.
     """
