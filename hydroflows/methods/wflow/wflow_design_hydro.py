"""Wflow design hydrograph method."""

import os
from pathlib import Path
from typing import List, Literal

import matplotlib.pyplot as plt
import numpy as np
import pandas as pd
import xarray as xr
from hydromt.stats import design_events, extremes, get_peaks
from pydantic import BaseModel

from hydroflows._typing import ListOfFloat
<<<<<<< HEAD
from hydroflows.events import Event, EventSet
from hydroflows.methods.method import Method
=======
from hydroflows.events import Event, EventCatalog
from hydroflows.methods.method import ExpandMethod
>>>>>>> 2bbda6ea

__all__ = ["WflowDesignHydro"]


class Input(BaseModel):
    """Input parameters for the :py:class:`WflowDesignHydro` method."""

    discharge_nc: Path
    """The file path to the discharge time series in NetCDF format which are used
    to apply EVA and derive design events. This file contains an index dimension and a time
    dimension for several Sfincs boundary points, .

    - The index dimension corresponds to the index of the Sfincs source points, providing the corresponding time
      series at specific locations.
    - This time series can be produced either by the Wflow toolchain (via the
    :py:class:`hydroflows.methods.wflow.wflow_update_forcing.WflowBuild`,
    :py:class:`hydroflows.methods.wflow.wflow_update_forcing.WflowUpdateForcing`, and
    :py:class:`hydroflows.methods.wflow.wflow_run.WflowRun` methods) or can be directly supplied by the user.
    """


class Output(BaseModel):
    """Output parameters for the :py:class:`WflowDesignHydro` method."""

    events: List[str]
    """List of event names derived from the design events."""

    event_yaml: Path
    """The path to the event description file,
    see also :py:class:`hydroflows.workflows.events.Event`."""

    event_csv: Path
    """The path to the event csv timeseries file."""

<<<<<<< HEAD
    event_set: Path
    """The path to the event set yml file that contains the derived
    fluvial event configurations. This event set can be created from
    a dictionary using the :py:class:`hydroflows.workflows.events.EventSet` class.
=======
    event_catalog: Path
    """The path to the event catalog yml file,
    see also :py:class:`hydroflows.workflows.events.EventCatalog` class.
>>>>>>> 2bbda6ea
    """


class Params(BaseModel):
    """Parameters for the :py:class:`WflowDesignHydro` method.

    See Also
    --------
    :py:class:`hydromt.stats.extremes`
        For more details on the event selection, EVA and peak hydrographs
        using HydroMT.
    """

    event_root: Path
    """"Root folder to save the derived design events."""

    # parameters for the get_peaks function
    ev_type: Literal["BM", "POT"] = "BM"
    """Method to select events/peaks. Valid options are 'BM' for block maxima or
    'POT' for Peak over threshold."""

    min_dist_days: int = 7
    """Minimum distance between events/peaks measured in days."""

    qthresh: float = 0.95
    """Quantile threshold used with peaks over threshold method."""

    min_sample_perc: int = 80
    """Minimum sample percentage in a valid block. Peaks of invalid bins are set to NaN"""

    index_dim: str = "Q_gauges"
    """Index dimension of the input time series provided in :py:class:`Input` class."""

    time_dim: str = "time"
    """Time dimension of the input time series provided in :py:class:`Input` class."""

    t0: str = "2020-01-01"
    """Random initial date for the design events."""

    warm_up_years: int = 2
    """Number of (initial) years to exclude from the discharge timeseries
    as a warm-up period."""

    n_peaks: int = None
    """Number of largest peaks to get hydrograph.
    If None (default) all peaks are used."""

    # return periods of interest
    rps: ListOfFloat = [1, 2, 5, 10, 20, 50, 100]
    """Return periods of interest."""

    plot_fig: bool = True
    """Determines whether to plot figures, including the derived design hydrograph
    per location and return period, as well as the EVA fits."""

    # duration for hydrograph
    wdw_size_days: int = 6
    """Duration for hydrograph in days."""


class WflowDesignHydro(ExpandMethod):
    """Rule for generating fluvial design events."""

    name: str = "wflow_design_hydro"
    expand_refs: dict = {"event": "events"}

    def __init__(
        self, discharge_nc: Path, event_root: Path = "data/events/discharge", **params
    ) -> None:
        """Create and validate a WflowDesignHydro instance.

        Parameters
        ----------
        discharge_nc : Path
            The file path to the discharge time series in NetCDF format.
        event_root : Path, optional
            The root folder to save the derived design events, by default "data/events/discharge".
        **params
            Additional parameters to pass to the WflowDesignHydro Params instance.
            See :py:class:`wflow_design_hydro Params <hydroflows.methods.wflow.wflow_design_hydro.Params>`.

        See Also
        --------
        :py:class:`wflow_design_hydro Input <hydroflows.methods.wflow.wflow_design_hydro.Input>`
        :py:class:`wflow_design_hydro Output <hydroflows.methods.wflow.wflow_design_hydro.Output>`
        :py:class:`wflow_design_hydro Params <hydroflows.methods.wflow.wflow_design_hydro.Params>`
        :py:class:`hydromt.stats.extremes`
            For more details on the event selection, EVA and peak hydrographs
            using HydroMT.
        """
        self.params: Params = Params(event_root=event_root, **params)
        self.input: Input = Input(discharge_nc=discharge_nc)
        self.output: Output = Output(
            events=[f"q_event{int(i+1):02d}" for i in range(len(self.params.rps))],
            event_yaml=Path(event_root, "{event}.yml"),
            event_csv=Path(event_root, "{event}.csv"),
            event_catalog=Path(event_root, "event_catalog.yml"),
        )

    def run(self):
        """Run the WflowDesignHydro method."""
        # check if the input files and the output directory exist
        self.check_input_output_paths()
        root = self.output.event_catalog.parent

        # read the provided wflow time series
        da = xr.open_dataarray(self.input.discharge_nc)
        time_dim = self.params.time_dim
        index_dim = self.params.index_dim
        # check if dims in da
        for dim in [time_dim, index_dim]:
            if dim not in da.dims:
                raise ValueError(f"{dim} not a dimension in, {self.input.discharge_nc}")
        # warm up period from the start of the time series up to warm_up_years to exclude
        warm_up_period = da[time_dim].values[0] + pd.Timedelta(
            self.params.warm_up_years, "A"
        )
        # keep timeseries only after the warm up period
        da = da.sel({time_dim: slice(warm_up_period, None)})

        # find the timestep of the input time series
        dt = pd.Timedelta(da[time_dim].values[1] - da[time_dim].values[0])

        # TODO automate the option to include different timesteps
        if (dt.total_seconds() / 86400) == 1:
            unit = "days"
        elif (dt.total_seconds() / 3600) == 1:
            unit = "hours"
        else:
            # Raise an error if the resolution is not hourly or daily
            raise ValueError(
                "The resolution of the input time series should be hourly or daily"
            )

        # convert min_dist from days (min_dist_days param) to time series time steps
        min_dist = int(pd.Timedelta(self.params.min_dist_days, "d") / dt)

        # convert wdw_size from days (wdw_size_days param) to time series time steps
        wdw_size = int(pd.Timedelta(self.params.wdw_size_days, "d") / dt)

        # specify the setting for extracting peaks
        kwargs = {}
        if self.params.ev_type == "POT":
            kwargs = dict(min_dist=min_dist, qthresh=self.params.qthresh, period="year")
        elif self.params.ev_type == "BM":
            # sample size per year
            min_sample_size = (
                pd.Timedelta(1, "A") / dt * (self.params.min_sample_perc / 100)
            )
            kwargs = dict(
                min_dist=min_dist, period="year", min_sample_size=min_sample_size
            )
        else:
            # Raise an error when ev_type is neither "POT" nor "BM"
            raise ValueError("Invalid EVA type")

        # derive the peak
        da_peaks = get_peaks(
            da, ev_type=self.params.ev_type, time_dim=time_dim, **kwargs
        )

        # TODO reduce da_peaks to n year samples in case of POT

        # specify and fit an EV distribution
        da_params = extremes.fit_extremes(da_peaks, ev_type=self.params.ev_type).load()

        # calculate return values for specified rps/params
        da_rps = extremes.get_return_value(
            da_params, rps=np.maximum(1.001, self.params.rps)
        ).load()
        da_rps = da_rps.assign_coords(rps=self.params.rps)

        # hydrographs based on the n highest peaks
        da_q_hydrograph = design_events.get_peak_hydrographs(
            da,
            da_peaks,
            wdw_size=wdw_size,
            n_peaks=self.params.n_peaks,
        ).transpose(time_dim, "peak", index_dim)

        # calculate the mean design hydrograph per rp
        q_hydrograph = da_q_hydrograph.mean("peak") * da_rps

        # make sure there are no negative values
        q_hydrograph = xr.where(q_hydrograph < 0, 0, q_hydrograph)

<<<<<<< HEAD
        # save plots
        root = self.output.event_set.parent
        os.makedirs(root, exist_ok=True)

        if self.params.plot_fig:
            fn_plots = os.path.join(root, "figs")

            os.makedirs(fn_plots, exist_ok=True)

            # loop through all the stations and save figs
            for station in da[index_dim].values:
                fig, ax = plt.subplots(1, 1, figsize=(7, 5))

                extremes_rate = da_peaks.sel({index_dim: station}).extremes_rate.item()
                dist = da_params.sel({index_dim: station}).distribution.item()

                # Plot return values fits
                extremes.plot_return_values(
                    da_peaks.sel({index_dim: station}),
                    da_params.sel({index_dim: station}),
                    dist,
                    color="k",
                    nsample=1000,
                    rps=np.maximum(1.001, self.params.rps),
                    extremes_rate=extremes_rate,
                    ax=ax,
                )

                ax.set_title(f"Station {station}")
                ax.set_ylabel(R"Discharge [m$^{3}$ s$^{-1}$]")
                ax.set_xlabel("Return period [years]")
                ax.grid(True)
                fig.tight_layout()
                fig.savefig(
                    os.path.join(fn_plots, f"return_values_q_{station}.png"),
                    dpi=150,
                    bbox_inches="tight",
                )

                # Plot hydrographs
                fig, ax = plt.subplots(1, 1, figsize=(7, 5))
                q_hydrograph.sel({index_dim: station}).rename(
                    {"rps": "return period\n[years]"}
                ).to_pandas().plot(ax=ax)  # noqa: E501
                ax.set_xlabel(f"Time [{unit}]")
                ax.set_title(f"Station {station}")
                ax.set_ylabel(R"Discharge [m$^{3}$ s$^{-1}$]")
                fig.tight_layout()
                ax.grid(True)
                fig.savefig(
                    os.path.join(fn_plots, f"discharge_hydrograph_{station}.png"),
                    dpi=150,
                    bbox_inches="tight",
                )

        # Put a random date for the csvs
=======
        # Use T0 for csv time series
>>>>>>> 2bbda6ea
        dt0 = pd.to_datetime(self.params.t0)
        time_delta = pd.to_timedelta(q_hydrograph["time"], unit=unit)
        q_hydrograph["time"] = dt0 + time_delta
        q_hydrograph = q_hydrograph.reset_coords(drop=True)

        events_list = []
        for name, rp in zip(self.output.events, q_hydrograph.rps.values):
            # save q_rp as csv files
<<<<<<< HEAD
            name = f"q_event{int(i+1):02d}"
            forcing_fn = Path(root, f"{name}.csv")
            event_fn = str(self.output.event_yaml).format(event=name)
            q_hydrograph.sel(rps=rp).to_pandas().round(2).to_csv(forcing_fn)
=======
            q_hydrograph.sel(rps=rp).to_pandas().round(2).to_csv(
                str(self.output.event_csv).format(event=name)
            )

            # save event description file
>>>>>>> 2bbda6ea
            event = Event(
                name=name,
                forcings=[{"type": "discharge", "path": f"{name}.csv"}],
                probability=1 / rp,
            )
<<<<<<< HEAD
            event.to_yaml(event_fn)

            # event = {
            #     "name": name,
            #     "forcings": [{"type": "discharge", "path": f"{name}.csv"}],
            #     "probability": 1 / rp,
            # }
=======
            event.set_time_range_from_forcings()
            event.to_yaml(str(self.output.event_yaml).format(event=name))
>>>>>>> 2bbda6ea
            events_list.append(event)

        # make an event set
        event_set = EventSet(
            events=events_list,
        )
<<<<<<< HEAD
        event_set.to_yaml(self.output.event_set)
=======
        event_catalog.to_yaml(self.output.event_catalog)

        # save plots
        if self.params.plot_fig:
            plot_dir = os.path.join(root, "figs")
            os.makedirs(plot_dir, exist_ok=True)

            # loop through all the stations and save figs
            for station in da[index_dim].values:
                # Plot EVA
                plot_eva(
                    da_peaks, da_params, self.params.rps, index_dim, station, plot_dir
                )

                # Plot hydrographs
                plot_hydrograph(q_hydrograph, station, index_dim, unit, plot_dir)


def plot_eva(da_peaks, da_params, rps, index_dim, station, plot_dir):
    fig, ax = plt.subplots(1, 1, figsize=(7, 5))

    extremes_rate = da_peaks.sel({index_dim: station}).extremes_rate.item()
    dist = da_params.sel({index_dim: station}).distribution.item()

    # Plot return values fits
    extremes.plot_return_values(
        da_peaks.sel({index_dim: station}),
        da_params.sel({index_dim: station}),
        dist,
        color="k",
        nsample=1000,
        rps=np.maximum(1.001, rps),
        extremes_rate=extremes_rate,
        ax=ax,
    )

    ax.set_title(f"Station {station}")
    ax.set_ylabel(R"Discharge [m$^{3}$ s$^{-1}$]")
    ax.set_xlabel("Return period [years]")
    ax.grid(True)
    fig.tight_layout()
    fig.savefig(
        os.path.join(plot_dir, f"return_values_q_{station}.png"),
        dpi=150,
        bbox_inches="tight",
    )


def plot_hydrograph(q_hydrograph, station, index_dim, unit, plot_dir):
    fig, ax = plt.subplots(1, 1, figsize=(7, 5))
    q_hydrograph.sel({index_dim: station}).rename(
        {"rps": "return period\n[years]"}
    ).to_pandas().plot(ax=ax)  # noqa: E501
    ax.set_xlabel(f"Time [{unit}]")
    ax.set_title(f"Station {station}")
    ax.set_ylabel(R"Discharge [m$^{3}$ s$^{-1}$]")
    fig.tight_layout()
    ax.grid(True)
    fig.savefig(
        os.path.join(plot_dir, f"discharge_hydrograph_{station}.png"),
        dpi=150,
        bbox_inches="tight",
    )
>>>>>>> 2bbda6ea
<|MERGE_RESOLUTION|>--- conflicted
+++ resolved
@@ -12,13 +12,8 @@
 from pydantic import BaseModel
 
 from hydroflows._typing import ListOfFloat
-<<<<<<< HEAD
 from hydroflows.events import Event, EventSet
-from hydroflows.methods.method import Method
-=======
-from hydroflows.events import Event, EventCatalog
-from hydroflows.methods.method import ExpandMethod
->>>>>>> 2bbda6ea
+from hydroflows.methods.method import Method, ExpandMethod
 
 __all__ = ["WflowDesignHydro"]
 
@@ -53,16 +48,10 @@
     event_csv: Path
     """The path to the event csv timeseries file."""
 
-<<<<<<< HEAD
     event_set: Path
     """The path to the event set yml file that contains the derived
     fluvial event configurations. This event set can be created from
     a dictionary using the :py:class:`hydroflows.workflows.events.EventSet` class.
-=======
-    event_catalog: Path
-    """The path to the event catalog yml file,
-    see also :py:class:`hydroflows.workflows.events.EventCatalog` class.
->>>>>>> 2bbda6ea
     """
 
 
@@ -249,66 +238,7 @@
         # make sure there are no negative values
         q_hydrograph = xr.where(q_hydrograph < 0, 0, q_hydrograph)
 
-<<<<<<< HEAD
-        # save plots
-        root = self.output.event_set.parent
-        os.makedirs(root, exist_ok=True)
-
-        if self.params.plot_fig:
-            fn_plots = os.path.join(root, "figs")
-
-            os.makedirs(fn_plots, exist_ok=True)
-
-            # loop through all the stations and save figs
-            for station in da[index_dim].values:
-                fig, ax = plt.subplots(1, 1, figsize=(7, 5))
-
-                extremes_rate = da_peaks.sel({index_dim: station}).extremes_rate.item()
-                dist = da_params.sel({index_dim: station}).distribution.item()
-
-                # Plot return values fits
-                extremes.plot_return_values(
-                    da_peaks.sel({index_dim: station}),
-                    da_params.sel({index_dim: station}),
-                    dist,
-                    color="k",
-                    nsample=1000,
-                    rps=np.maximum(1.001, self.params.rps),
-                    extremes_rate=extremes_rate,
-                    ax=ax,
-                )
-
-                ax.set_title(f"Station {station}")
-                ax.set_ylabel(R"Discharge [m$^{3}$ s$^{-1}$]")
-                ax.set_xlabel("Return period [years]")
-                ax.grid(True)
-                fig.tight_layout()
-                fig.savefig(
-                    os.path.join(fn_plots, f"return_values_q_{station}.png"),
-                    dpi=150,
-                    bbox_inches="tight",
-                )
-
-                # Plot hydrographs
-                fig, ax = plt.subplots(1, 1, figsize=(7, 5))
-                q_hydrograph.sel({index_dim: station}).rename(
-                    {"rps": "return period\n[years]"}
-                ).to_pandas().plot(ax=ax)  # noqa: E501
-                ax.set_xlabel(f"Time [{unit}]")
-                ax.set_title(f"Station {station}")
-                ax.set_ylabel(R"Discharge [m$^{3}$ s$^{-1}$]")
-                fig.tight_layout()
-                ax.grid(True)
-                fig.savefig(
-                    os.path.join(fn_plots, f"discharge_hydrograph_{station}.png"),
-                    dpi=150,
-                    bbox_inches="tight",
-                )
-
-        # Put a random date for the csvs
-=======
         # Use T0 for csv time series
->>>>>>> 2bbda6ea
         dt0 = pd.to_datetime(self.params.t0)
         time_delta = pd.to_timedelta(q_hydrograph["time"], unit=unit)
         q_hydrograph["time"] = dt0 + time_delta
@@ -317,45 +247,25 @@
         events_list = []
         for name, rp in zip(self.output.events, q_hydrograph.rps.values):
             # save q_rp as csv files
-<<<<<<< HEAD
             name = f"q_event{int(i+1):02d}"
             forcing_fn = Path(root, f"{name}.csv")
             event_fn = str(self.output.event_yaml).format(event=name)
             q_hydrograph.sel(rps=rp).to_pandas().round(2).to_csv(forcing_fn)
-=======
-            q_hydrograph.sel(rps=rp).to_pandas().round(2).to_csv(
-                str(self.output.event_csv).format(event=name)
-            )
-
-            # save event description file
->>>>>>> 2bbda6ea
             event = Event(
                 name=name,
                 forcings=[{"type": "discharge", "path": f"{name}.csv"}],
                 probability=1 / rp,
             )
-<<<<<<< HEAD
-            event.to_yaml(event_fn)
-
-            # event = {
-            #     "name": name,
-            #     "forcings": [{"type": "discharge", "path": f"{name}.csv"}],
-            #     "probability": 1 / rp,
-            # }
-=======
             event.set_time_range_from_forcings()
             event.to_yaml(str(self.output.event_yaml).format(event=name))
->>>>>>> 2bbda6ea
+            event.to_yaml(event_fn)
             events_list.append(event)
 
         # make an event set
         event_set = EventSet(
             events=events_list,
         )
-<<<<<<< HEAD
         event_set.to_yaml(self.output.event_set)
-=======
-        event_catalog.to_yaml(self.output.event_catalog)
 
         # save plots
         if self.params.plot_fig:
@@ -417,5 +327,4 @@
         os.path.join(plot_dir, f"discharge_hydrograph_{station}.png"),
         dpi=150,
         bbox_inches="tight",
-    )
->>>>>>> 2bbda6ea
+    )