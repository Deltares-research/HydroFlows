--- conflicted
+++ resolved
@@ -10,18 +10,10 @@
 logger = logging.getLogger(__name__)
 
 # update the base URL and registry with new versions of the data
+# use create_artifact.py script in the p-drive hydroflows-test-data folder to update the registry
 BASE_URL = "doi:10.5281/zenodo.14267480"
-<<<<<<< HEAD
 with open(Path(__file__).parent / "registry.json", "r") as f:
     REGISTRY = json.load(f)
-=======
-REGISTRY = {
-    "global-data.tar.gz": "34b38a3a13200a7f4461ff86425ceef5f2d2dcf80abfc8a1fb024823bc565360",
-    "fiat-model.tar.gz": "ba9ad369b260ad2ebc6bec8a15f5abfe339d8f21d72675c99d926233f6bab2a3",
-    "sfincs-model.tar.gz": "3643c66c8de4db2d7f09a0a1d09e5f8f33ca37902010a1c035d40e580ea520fe",
-    "wflow-model.tar.gz": "f53a279921f2e9090319c928a75e021554bcae5e9d8bfcb65e5d766cbfb05f6e",
-}
->>>>>>> 5b698983
 CACHE_DIR = Path("~", ".cache", "hydroflows").expanduser()
 PROCESSORS = {
     "tar.gz": pooch.Untar,
