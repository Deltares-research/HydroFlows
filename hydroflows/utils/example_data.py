--- conflicted
+++ resolved
@@ -87,13 +87,9 @@
     # Retrieve the data
     retriever.fetch(choices_raw[idx], processor=processor)
 
-<<<<<<< HEAD
     return extract_dir
-=======
-    return output_dir / data
 
 
 if __name__ == "__main__":
     for item in list(REGISTRY.keys()):
-        fetch_data(item.split(".", 1)[0])
->>>>>>> 41411a6e
+        fetch_data(item.split(".", 1)[0])