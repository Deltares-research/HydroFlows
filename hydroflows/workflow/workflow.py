"""HydroFlows Workflow class.

This class is responsible for:
- main entry point for users to define workflows.
- storing and accessing rules, wildcards, and configuration.
- parsing workflows to a workflow engine.
- running workflows.
"""

import logging
from pathlib import Path
from pprint import pformat
from typing import Dict, List, Optional, Union

import yaml
from jinja2 import Environment, PackageLoader

from hydroflows import __version__
from hydroflows.templates.jinja_snake_rule import JinjaSnakeRule
from hydroflows.workflow.method import Method
from hydroflows.workflow.reference import Ref
<<<<<<< HEAD
from hydroflows.workflow.rule import Rule, Rules
from hydroflows.workflow.wildcards import Wildcards
=======
from hydroflows.workflow.rule import Rule
from hydroflows.workflow.rules import Rules
>>>>>>> 381e8e6a
from hydroflows.workflow.workflow_config import WorkflowConfig

logger = logging.getLogger(__name__)


class Workflow:
    """Workflow class."""

    def __init__(
        self,
        name="hydroflows",
        config: Optional[Union[Dict, WorkflowConfig]] = None,
        wildcards: Optional[Dict] = None,
        root: Optional[Path] = None,
    ) -> None:
        """Create a workflow instance.

        Workflow instances are validated and can be parsed to a workflow engine.

        Parameters
        ----------
        config : Dict, optional
            The configuration of the workflow, by default None.
        wildcards : Dict, optional
            The wildcard keys and values of the workflow, by default None.
        """
        if config is None:
            config = {}
        if wildcards is None:
            wildcards = {}

        if root is not None:
            self.root = root

        self.name: str = str(name)
        self.config: WorkflowConfig = (
            WorkflowConfig(**config) if isinstance(config, dict) else config
        )
        self.wildcards: Wildcards = Wildcards(wildcards=wildcards)
        self.rules: Rules = Rules()

    def __repr__(self) -> str:
        rules_str = pformat(self.rules)
        wc_str = pformat(self.wildcards.to_dict())
        return f"Workflow(\nwildcards={wc_str}\nrules={rules_str}\n)"

    @property
    def root(self) -> Path:
        """Get the root of the workflow."""
        if not hasattr(self, "_root"):
            return Path.cwd()
        return self._root

    @root.setter
    def root(self, root: Path) -> None:
        """Set the root of the workflow and create the directory if it does not yet exist."""
        self._root = Path(root)
        self._root.mkdir(parents=True, exist_ok=True)

    def add_rule(self, method: Method, rule_id: Optional[str] = None) -> None:
        """Add a rule to the workflow."""
        rule = Rule(method, self, rule_id)
        self.rules.set_rule(rule)

    def add_rule_from_kwargs(
        self, method: str, kwargs: Dict[str, str], rule_id: Optional[str] = None
    ) -> None:
        """Add a rule for method 'name' with keyword-arguments 'kwargs'.

        Parameters
        ----------
        method : str
            The name of the method.
        kwargs : Dict[str, str]
            The keyword arguments for the method.
        rule_id : str, optional
            The rule id, by default None.
        """
        # resolve references
        for key, value in kwargs.items():
            if isinstance(value, str) and value.startswith("$"):
                kwargs[key] = self.get_ref(value)
        # instantiate the method and add the rule
        m = Method.from_kwargs(name=str(method), **kwargs)
        self.add_rule(m, rule_id)

    def get_ref(self, ref: str) -> Ref:
        """Get a cross-reference to previously set rule parameters or workflow config."""
        return Ref(ref, self)

    @classmethod
    def from_yaml(cls, file: str) -> "Workflow":
        """Load a workflow from a yaml file."""
        # Load the yaml file
        with open(file, "r") as f:
            yml_dict = yaml.safe_load(f)

        # Create the workflow instance
        rules: List[Dict] = yml_dict.pop("rules")
        workflow: Workflow = cls(**yml_dict)

        # Add the rules to the workflow
        for i, rule in enumerate(rules):
            if not isinstance(rule, dict):
                raise ValueError(f"Rule {i+1} invalid: not a dictionary.")
            if "method" not in rule.keys():
                raise ValueError(f"Rule {i+1} invalid: 'method' name missing.")
            workflow.add_rule_from_kwargs(**rule)
        return workflow

    def to_snakemake(
        self,
        snakefile: str = "Snakefile",
        dryrun: bool = False,
    ) -> None:
        """Save the workflow to a snakemake workflow.

        Parameters
        ----------
        snakefile : Path
            The snakefile filename, by default "Snakefile".
        dryrun : bool, optional
            Run the workflow in dryrun mode, by default False.
        """
        # set paths and creat directory
        snake_path = Path(self.root, snakefile).resolve()
        config_path = Path(snake_path.parent, f"{snake_path.stem}.config.yml").resolve()
        # render the snakefile template
        template_env = Environment(
            loader=PackageLoader("hydroflows"),
            trim_blocks=True,
            lstrip_blocks=True,
        )
        template = template_env.get_template("workflow.smk.jinja")
        snake_rules = [JinjaSnakeRule(r) for r in self.rules]
        _str = template.render(
            version=__version__,
            configfile=config_path.name,
            rules=snake_rules,
            wildcards=self.wildcards.wildcards,
            dryrun=dryrun,
        )
        # write the snakefile and config file
        with open(snake_path, "w") as f:
            f.write(_str)
        with open(config_path, "w") as f:
            yaml.dump(self.config.to_dict(mode="json", posix_path=True), f)

    def to_yaml(self, file: str) -> None:
        """Save the workflow to a yaml file."""
        yml_dict = {
            "name": self.name,
            "root": self.root.as_posix(),
            "config": self.config.to_dict(mode="json"),
            "wildcards": self.wildcards.to_dict(),
            "rules": [r.to_dict() for r in self.rules],
        }
        with open(file, "w") as f:
            yaml.dump(yml_dict, f, sort_keys=False)

    def run(
        self,
        max_workers=1,
    ) -> None:
        """Run the workflow.

        Parameters
        ----------
        max_workers : int, optional
            The maximum number of workers, by default 1.
            Only used when dryrun is False.
        missing_file_error : bool, optional
            Raise an error when a file is missing, by default False.
            This only works when dryrun is True.
        """
        nrules = len(self.rules)
        for i, rule in enumerate(self.rules):
            logger.info("Rule %d/%d: %s", i + 1, nrules, rule.rule_id)
            rule.run(max_workers=max_workers)

    def dryrun(self, missing_file_error: bool = False) -> None:
        """Dryrun the workflow.

        Parameters
        ----------
        missing_file_error : bool, optional
            Raise an error when a file is missing, by default False.
        """
        nrules = len(self.rules)
        input_files = []
        for i, rule in enumerate(self.rules):
            logger.info(f">> Rule {i+1}/{nrules}: {rule.rule_id}")
            output_files = rule.dryrun(
                missing_file_error=missing_file_error, input_files=input_files
            )
            input_files = list(set(input_files + output_files))

<<<<<<< HEAD
    @property
    def _output_path_refs(self) -> Dict[str, str]:
        """Retrieve output path references of all rules in the workflow.

        Returns
        -------
        Dict[str, str]
            Dictionary containing the output path as the key and the reference as the value
        """
        output_paths = {}
        for rule in self.rules:
            if not rule:
                continue
            for key, value in rule.method.output:
                if isinstance(value, Path):
                    value = value.as_posix()
                else:
                    logger.debug(
                        f"{rule.rule_id}.output.{key} is not a Path object (but {type(value)})"
                    )
                    continue
                output_paths[value] = f"$rules.{rule.rule_id}.output.{key}"
        return output_paths
=======

class Wildcards(BaseModel):
    """Wildcards class.

    This class is used to define the wildcards for the workflow.
    """

    wildcards: Dict[str, List[str]] = {}
    """List of wildcard keys and values."""

    @property
    def names(self) -> List[str]:
        """Get the names of the wildcards."""
        return list(self.wildcards.keys())

    @property
    def values(self) -> List[List]:
        """Get the values of the wildcards."""
        return list(self.wildcards.values())

    def to_dict(self) -> Dict[str, List]:
        """Convert the wildcards to a dictionary of names and values."""
        return self.model_dump()["wildcards"]

    def set(self, key: str, values: List[str]):
        """Add a wildcard."""
        key = str(key).lower()
        self.wildcards.update({key: values})

    def get(self, key: str) -> List[str]:
        """Get the values of a wildcard."""
        key = str(key).lower()
        return self.wildcards[key]
>>>>>>> 381e8e6a
<|MERGE_RESOLUTION|>--- conflicted
+++ resolved
@@ -19,13 +19,9 @@
 from hydroflows.templates.jinja_snake_rule import JinjaSnakeRule
 from hydroflows.workflow.method import Method
 from hydroflows.workflow.reference import Ref
-<<<<<<< HEAD
-from hydroflows.workflow.rule import Rule, Rules
-from hydroflows.workflow.wildcards import Wildcards
-=======
 from hydroflows.workflow.rule import Rule
 from hydroflows.workflow.rules import Rules
->>>>>>> 381e8e6a
+from hydroflows.workflow.wildcards import Wildcards
 from hydroflows.workflow.workflow_config import WorkflowConfig
 
 logger = logging.getLogger(__name__)
@@ -221,64 +217,4 @@
             output_files = rule.dryrun(
                 missing_file_error=missing_file_error, input_files=input_files
             )
-            input_files = list(set(input_files + output_files))
-
-<<<<<<< HEAD
-    @property
-    def _output_path_refs(self) -> Dict[str, str]:
-        """Retrieve output path references of all rules in the workflow.
-
-        Returns
-        -------
-        Dict[str, str]
-            Dictionary containing the output path as the key and the reference as the value
-        """
-        output_paths = {}
-        for rule in self.rules:
-            if not rule:
-                continue
-            for key, value in rule.method.output:
-                if isinstance(value, Path):
-                    value = value.as_posix()
-                else:
-                    logger.debug(
-                        f"{rule.rule_id}.output.{key} is not a Path object (but {type(value)})"
-                    )
-                    continue
-                output_paths[value] = f"$rules.{rule.rule_id}.output.{key}"
-        return output_paths
-=======
-
-class Wildcards(BaseModel):
-    """Wildcards class.
-
-    This class is used to define the wildcards for the workflow.
-    """
-
-    wildcards: Dict[str, List[str]] = {}
-    """List of wildcard keys and values."""
-
-    @property
-    def names(self) -> List[str]:
-        """Get the names of the wildcards."""
-        return list(self.wildcards.keys())
-
-    @property
-    def values(self) -> List[List]:
-        """Get the values of the wildcards."""
-        return list(self.wildcards.values())
-
-    def to_dict(self) -> Dict[str, List]:
-        """Convert the wildcards to a dictionary of names and values."""
-        return self.model_dump()["wildcards"]
-
-    def set(self, key: str, values: List[str]):
-        """Add a wildcard."""
-        key = str(key).lower()
-        self.wildcards.update({key: values})
-
-    def get(self, key: str) -> List[str]:
-        """Get the values of a wildcard."""
-        key = str(key).lower()
-        return self.wildcards[key]
->>>>>>> 381e8e6a
+            input_files = list(set(input_files + output_files))