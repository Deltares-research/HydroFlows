--- conflicted
+++ resolved
@@ -218,21 +218,10 @@
             Raise an error when a file is missing, by default False.
             This only works when dryrun is True.
         """
-<<<<<<< HEAD
         nrules = len(self.rules)
         for i, rule in enumerate(self.rules):
-            print(f">> Rule {i+1}/{nrules}: {rule.rule_id}")
+            logger.info("Rule %d/%d: %s", i + 1, nrules, rule.rule_id)
             rule.run(max_workers=max_workers)
-=======
-        # do dryrun in a tmp directory
-        if dryrun:
-            curdir = Path.cwd()
-            if tmpdir is None:
-                tmpdir = Path(tempfile.mkdtemp(prefix="hydroflows_"))
-            Path(tmpdir).mkdir(parents=True, exist_ok=True)
-            os.chdir(tmpdir)
-            logger.info("Running dryrun in %s", tmpdir)
->>>>>>> 9c171499
 
     def dryrun(
         self, missing_file_error: bool = False
@@ -247,17 +236,9 @@
         nrules = len(self.rules)
         input_files = []
         for i, rule in enumerate(self.rules):
-<<<<<<< HEAD
-            print(f">> Rule {i+1}/{nrules}: {rule.rule_id}")
+            logger.info("Running dryrun in %s", tmpdir)
             output_files = rule.dryrun(
                 missing_file_error=missing_file_error, input_files=input_files
-=======
-            logger.info("Rule %d/%d: %s", i + 1, nrules, rule.rule_id)
-            rule.run(
-                dryrun=dryrun,
-                max_workers=max_workers,
-                missing_file_error=missing_file_error,
->>>>>>> 9c171499
             )
             input_files = list(set(input_files + output_files))
 
