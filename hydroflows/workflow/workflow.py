"""Submodule containing the Workflow class.

Which is the main class for defining workflows in hydroflows.
"""

import logging
import os
import tempfile
from pathlib import Path
from pprint import pformat
from typing import Dict, List, Optional, Union

import yaml
from jinja2 import Environment, PackageLoader
from pydantic import BaseModel

from hydroflows import __version__
from hydroflows.templates.jinja_snake_rule import JinjaSnakeRule
from hydroflows.templates.jinja_cwl_rule import JinjaCWLRule
from hydroflows.workflow.method import Method
from hydroflows.workflow.reference import Ref
from hydroflows.workflow.rule import Rule, Rules
from hydroflows.workflow.workflow_config import WorkflowConfig
<<<<<<< HEAD
from hydroflows.utils.cwl_utils import map_cwl_types
=======

logger = logging.getLogger("hydroflows")

>>>>>>> 7e560ec2

class Workflow:
    """Workflow class."""

    def __init__(
        self,
        name="hydroflows",
        config: Optional[Union[Dict, WorkflowConfig]] = None,
        wildcards: Optional[Dict] = None,
    ) -> None:
        """Create a workflow instance.

        Workflow instances are validated and can be parsed to a workflow engine.

        Parameters
        ----------
        config : Dict, optional
            The configuration of the workflow, by default None.
        wildcards : Dict, optional
            The wildcard keys and values of the workflow, by default None.
        """
        if config is None:
            config = {}
        if wildcards is None:
            wildcards = {}

        self.name: str = str(name)
        self.config: WorkflowConfig = (
            WorkflowConfig(**config) if isinstance(config, dict) else config
        )
        self.wildcards: Wildcards = Wildcards(wildcards=wildcards)
        self.rules: Rules = Rules()

    def __repr__(self) -> str:
        rules_str = pformat(self.rules)
        wc_str = pformat(self.wildcards.to_dict())
        return f"Workflow(\nwildcards={wc_str}\nrules={rules_str}\n)"

    def add_rule(self, method: Method, rule_id: Optional[str] = None) -> None:
        """Add a rule to the workflow."""
        rule = Rule(method, self, rule_id)
        self.rules.set_rule(rule)

    def add_rule_from_kwargs(
        self, method: str, kwargs: Dict[str, str], rule_id: Optional[str] = None
    ) -> None:
        """Add a rule for method 'name' with keyword-arguments 'kwargs'.

        Parameters
        ----------
        method : str
            The name of the method.
        kwargs : Dict[str, str]
            The keyword arguments for the method.
        rule_id : str, optional
            The rule id, by default None.
        """
        # resolve references
        for key, value in kwargs.items():
            if isinstance(value, str) and value.startswith("$"):
                kwargs[key] = self.get_ref(value)
        # instantiate the method and add the rule
        m = Method.from_kwargs(name=str(method), **kwargs)
        self.add_rule(m, rule_id)

    def create_references(self, overwrite=False) -> None:
        """Set references to the input of rules that use the output of other rules in the workflow."""
        output_path_refs = self._output_path_refs
        for rule in self.rules:
            for key, value in rule.input:
                if not overwrite and key in rule.input._refs:
                    continue
                if isinstance(value, Path):
                    value = value.as_posix()
                else:
                    logger.debug(
                        f"{rule.rule_id}.input.{key} is not a Path object (but {type(value)})"
                    )
                    continue
                if value in output_path_refs:
                    rule.input._refs.update({key: output_path_refs.get(value)})
                else:
                    logger.debug(
                        f"{rule.rule_id}.input.{key} ({value}) is not an output of another rule"
                    )

    def get_ref(self, ref: str) -> Ref:
        """Get a cross-reference to previously set rule parameters or workflow config."""
        return Ref(ref, self)

    @classmethod
    def from_yaml(cls, file: str) -> "Workflow":
        """Load a workflow from a yaml file."""
        # Load the yaml file
        with open(file, "r") as f:
            yml_dict = yaml.safe_load(f)

        # Create the workflow instance
        rules: List[Dict] = yml_dict.pop("rules")
        workflow: Workflow = cls(**yml_dict)

        # Add the rules to the workflow
        for i, rule in enumerate(rules):
            if not isinstance(rule, dict):
                raise ValueError(f"Rule {i+1} invalid: not a dictionary.")
            if "method" not in rule.keys():
                raise ValueError(f"Rule {i+1} invalid: 'method' name missing.")
            workflow.add_rule_from_kwargs(**rule)
        return workflow

    def to_snakemake(
        self,
        snakefile: Path,
        dryrun: bool = False,
    ) -> None:
        """Save the workflow to a snakemake workflow.

        Parameters
        ----------
        snakefile : Path
            The path to the snakefile.
        dryrun : bool, optional
            Run the workflow in dryrun mode, by default False.
        run_env : Literal["shell", "script"], optional
            The environment in which to run the methods, by default "shell".
        """
        snakefile = Path(snakefile).resolve()
        configfile = snakefile.with_suffix(".config.yml")
        template_env = Environment(
            loader=PackageLoader("hydroflows"),
            trim_blocks=True,
            lstrip_blocks=True,
        )
        template = template_env.get_template("workflow.smk.jinja")
        configfile = snakefile.parent / snakefile.with_suffix(".config.yml").name
        snake_rules = [JinjaSnakeRule(r) for r in self.rules]
        _str = template.render(
            version=__version__,
            configfile=configfile.name,
            rules=snake_rules,
            wildcards=self.wildcards.wildcards,
            dryrun=dryrun,
        )
        with open(snakefile, "w") as f:
            f.write(_str)
        with open(snakefile.parent / configfile, "w") as f:
            yaml.dump(self.config.to_dict(mode="json"), f)

    def to_cwl(
        self,
        cwlfile: Path,
        dryrun: bool = False,
    ) -> None:
        
        cwlfile = Path(cwlfile).resolve()
        configfile = cwlfile.with_suffix(".config.yml")
        # Make sure all necessary folders exist
        if not (cwlfile.parent/"cwl").exists():
            (cwlfile.parent/"cwl").mkdir(parents=True)

        template_env = Environment(
            loader=PackageLoader("hydroflows"),
            trim_blocks=True,
            lstrip_blocks=True
        )
        template_workflow = template_env.get_template("workflow.cwl.jinja")
        template_rule = template_env.get_template("rule.cwl.jinja")

        # Write CWL files for the methods
        for rule in self.rules:
            _str = template_rule.render(
                version=__version__,
                rule=JinjaCWLRule(rule)
            )
            with open(f"{cwlfile.parent}/cwl/{rule.method.name}.cwl", "w") as f:
                f.write(_str)
        
        # Write CWL file for the workflow
        input_dict = {}
        for key,value in self.config:
            input_dict[key] = map_cwl_types(value)
        for wc in self.wildcards.names:
            input_dict[wc] = {"type": "string[]", "value": self.wildcards.get(wc)}
        if dryrun:
            input_dict["dryrun"] = {"type": "boolean", "value": dryrun}
        
        _str = template_workflow.render(
            version=__version__,
            inputs=input_dict,
            rules=[JinjaCWLRule(r) for r in self.rules],
            dryrun=dryrun
        )
        with open(cwlfile,"w") as f:
            f.write(_str)

        # Write CWL config file
        config = {}
        for key,value in input_dict.items():
            if value["type"] == "File":
                config[key] = value['value']
            else:
                config[key] = value['value']
        with open(configfile,"w") as f:
           yaml.dump(config,f)


    def to_yaml(self, file: str) -> None:
        """Save the workflow to a yaml file."""
        yml_dict = {
            "config": self.config.to_dict(mode="json"),
            "wildcards": self.wildcards.to_dict(),
            "rules": [r.to_dict() for r in self.rules],
        }
        with open(file, "w") as f:
            yaml.dump(yml_dict, f, sort_keys=False)

    def run(
        self,
        max_workers=1,
        dryrun: bool = False,
        missing_file_error: bool = False,
        tmpdir: Optional[Path] = None,
    ) -> None:
        """Run the workflow.

        Parameters
        ----------
        max_workers : int, optional
            The maximum number of workers, by default 1.
            Only used when dryrun is False.
        dryrun : bool, optional
            Run the workflow in dryrun mode, by default False.
        missing_file_error : bool, optional
            Raise an error when a file is missing, by default False.
            This only works when dryrun is True.
        tmpdir : Optional[Path], optional
            The temporary directory to run the dryrun in, by default None.
        """
        # do dryrun in a tmp directory
        if dryrun:
            curdir = Path.cwd()
            if tmpdir is None:
                tmpdir = Path(tempfile.mkdtemp(prefix="hydroflows_"))
            Path(tmpdir).mkdir(parents=True, exist_ok=True)
            os.chdir(tmpdir)
            print(f"Running dryrun in {tmpdir}")

        nrules = len(self.rules)
        for i, rule in enumerate(self.rules):
            print(f">> Rule {i+1}/{nrules}: {rule.rule_id}")
            rule.run(
                dryrun=dryrun,
                max_workers=max_workers,
                missing_file_error=missing_file_error,
            )

        if dryrun:
            os.chdir(curdir)

    @property
    def _output_path_refs(self) -> Dict[str, str]:
        """Retrieve output path references of all rules in the workflow.

        Returns
        -------
        Dict[str, str]
            Dictionary containing the output path as the key and the reference as the value
        """
        output_paths = {}
        for rule in self.rules:
            if not rule:
                continue
            for key, value in rule.output:
                if isinstance(value, Path):
                    value = value.as_posix()
                else:
                    logger.debug(
                        f"{rule.rule_id}.output.{key} is not a Path object (but {type(value)})"
                    )
                    continue
                if value in output_paths:
                    duplicate_field = output_paths[value].replace("$rules.", "")
                    raise ValueError(
                        f"All output file paths must be unique, {rule.rule_id}.output.{key} ({value}) is already an output of {duplicate_field}"
                    )
                output_paths[value] = f"$rules.{rule.rule_id}.output.{key}"
        return output_paths


class Wildcards(BaseModel):
    """Wildcards class.

    This class is used to define the wildcards for the workflow.
    """

    wildcards: Dict[str, List[str]] = {}
    """List of wildcard keys and values."""

    @property
    def names(self) -> List[str]:
        """Get the names of the wildcards."""
        return list(self.wildcards.keys())

    @property
    def values(self) -> List[List]:
        """Get the values of the wildcards."""
        return list(self.wildcards.values())

    def to_dict(self) -> Dict[str, List]:
        """Convert the wildcards to a dictionary of names and values."""
        return self.model_dump()["wildcards"]

    def set(self, key: str, values: List[str]):
        """Add a wildcard."""
        key = str(key).lower()
        self.wildcards.update({key: values})

    def get(self, key: str) -> List[str]:
        """Get the values of a wildcard."""
        key = str(key).lower()
        return self.wildcards[key]<|MERGE_RESOLUTION|>--- conflicted
+++ resolved
@@ -15,19 +15,16 @@
 from pydantic import BaseModel
 
 from hydroflows import __version__
+from hydroflows.templates.jinja_cwl_rule import JinjaCWLRule
 from hydroflows.templates.jinja_snake_rule import JinjaSnakeRule
-from hydroflows.templates.jinja_cwl_rule import JinjaCWLRule
+from hydroflows.utils.cwl_utils import map_cwl_types
 from hydroflows.workflow.method import Method
 from hydroflows.workflow.reference import Ref
 from hydroflows.workflow.rule import Rule, Rules
 from hydroflows.workflow.workflow_config import WorkflowConfig
-<<<<<<< HEAD
-from hydroflows.utils.cwl_utils import map_cwl_types
-=======
 
 logger = logging.getLogger("hydroflows")
 
->>>>>>> 7e560ec2
 
 class Workflow:
     """Workflow class."""
@@ -181,58 +178,60 @@
         cwlfile: Path,
         dryrun: bool = False,
     ) -> None:
-        
+        """Save the workflow to a CWL workflow.
+
+        Parameters
+        ----------
+        cwlfile : Path
+            Path to the CWL workflow file. CWL files for individual methods will be created in the subfolder <cwlfile>/cwl.
+        dryrun : bool, optional
+            Run the workflow in dryrun mode, by default False
+        """
         cwlfile = Path(cwlfile).resolve()
         configfile = cwlfile.with_suffix(".config.yml")
         # Make sure all necessary folders exist
-        if not (cwlfile.parent/"cwl").exists():
-            (cwlfile.parent/"cwl").mkdir(parents=True)
+        if not (cwlfile.parent / "cwl").exists():
+            (cwlfile.parent / "cwl").mkdir(parents=True)
 
         template_env = Environment(
-            loader=PackageLoader("hydroflows"),
-            trim_blocks=True,
-            lstrip_blocks=True
+            loader=PackageLoader("hydroflows"), trim_blocks=True, lstrip_blocks=True
         )
         template_workflow = template_env.get_template("workflow.cwl.jinja")
         template_rule = template_env.get_template("rule.cwl.jinja")
 
         # Write CWL files for the methods
         for rule in self.rules:
-            _str = template_rule.render(
-                version=__version__,
-                rule=JinjaCWLRule(rule)
-            )
+            _str = template_rule.render(version=__version__, rule=JinjaCWLRule(rule))
             with open(f"{cwlfile.parent}/cwl/{rule.method.name}.cwl", "w") as f:
                 f.write(_str)
-        
+
         # Write CWL file for the workflow
         input_dict = {}
-        for key,value in self.config:
+        for key, value in self.config:
             input_dict[key] = map_cwl_types(value)
         for wc in self.wildcards.names:
             input_dict[wc] = {"type": "string[]", "value": self.wildcards.get(wc)}
         if dryrun:
             input_dict["dryrun"] = {"type": "boolean", "value": dryrun}
-        
+
         _str = template_workflow.render(
             version=__version__,
             inputs=input_dict,
             rules=[JinjaCWLRule(r) for r in self.rules],
-            dryrun=dryrun
-        )
-        with open(cwlfile,"w") as f:
+            dryrun=dryrun,
+        )
+        with open(cwlfile, "w") as f:
             f.write(_str)
 
         # Write CWL config file
         config = {}
-        for key,value in input_dict.items():
+        for key, value in input_dict.items():
             if value["type"] == "File":
-                config[key] = value['value']
+                config[key] = value["value"]
             else:
-                config[key] = value['value']
-        with open(configfile,"w") as f:
-           yaml.dump(config,f)
-
+                config[key] = value["value"]
+        with open(configfile, "w") as f:
+            yaml.dump(config, f)
 
     def to_yaml(self, file: str) -> None:
         """Save the workflow to a yaml file."""
