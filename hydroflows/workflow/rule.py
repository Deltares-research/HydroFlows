"""HydroFlows Rule class."""

import logging
import weakref
from itertools import chain, product
from pathlib import Path
from typing import TYPE_CHECKING, Dict, Iterator, List, Optional, Tuple, Union

from tqdm.contrib.concurrent import thread_map

from hydroflows.utils.parsers import get_wildcards
from hydroflows.utils.path_utils import cwd
from hydroflows.workflow.method import ExpandMethod, Method, ReduceMethod

if TYPE_CHECKING:
    from hydroflows.workflow.workflow import Workflow

__all__ = ["Rule"]

logger = logging.getLogger(__name__)

FMT = ["snakemake"]


class Rule:
    """Rule class.

    A rule is the definition of a method to be run in the context of a workflow..
    The rule is responsible for detecting wildcards and expanding them based on
    the workflow wildcards.

    There is only one rule class to rule all methods, as the method is the one
    that defines the input, output and parameters of the rule.
    """

    def __init__(
        self,
        method: Method,
        workflow: "Workflow",
        rule_id: Optional[str] = None,
    ) -> None:
        """Create a rule instance.

        Parameters
        ----------
        method : Method
            The method instance to run.
        workflow : Workflow
            The workflow instance to which the rule belongs.
        rule_id : str, optional
            The rule id, by default None (method name).
        """
        # set the method
        self.method: Method = method
        # set rule id which defaults to method name
        if rule_id is None:
            rule_id = method.name
        self.rule_id: str = str(rule_id)
        # add weak reference to workflow to avoid circular references
        self._workflow_ref = weakref.ref(workflow)

        # placeholders
        self._wildcard_fields: Dict[str, List] = {}  # wildcard - fieldname dictionary
        self._wildcards: Dict[str, List] = {}  # explode, expand, reduce wildcards
        self._method_instances: List[Method] = []  # list of method instances
        # values of input, output and params fields for all method instances
        self._parameters: Dict[str, Dict] = {}
        self._dependency: str | None = None  # rule_id of last occurring dependency
        self._loop_depth: int = 0  # loop depth of the rule

        # add expand wildcards to workflow wildcards
        if isinstance(self.method, ExpandMethod):
            for wc, val in self.method.expand_wildcards.items():
                self.workflow.wildcards.set(wc, val)

        # detect and validate wildcards
        self._detect_wildcards()
        self._validate_wildcards()
        self._create_references_for_method_inputs()
        self._add_method_params_to_config()
        self._set_method_instances()
        self._set_parameters()
        self._detect_dependency()

    def __repr__(self) -> str:
        """Return the representation of the rule."""
        repr_dict = {
            "id": self.rule_id,
            "method": self.method.name,
            "runs": self.n_runs,
        }
        for key, values in self.wildcards.items():
            if values:
                repr_dict[key] = values
        repr_str = ", ".join([f"{k}={v}" for k, v in repr_dict.items()])
        return f"Rule({repr_str})"

    @property
    def workflow(self) -> "Workflow":
        """Return the workflow."""
        return self._workflow_ref()

    @property
    def n_runs(self) -> int:
        """Return the number of required method runs."""
        return len(self._method_instances)

    @property
    def wildcards(self) -> Dict[str, List]:
        """Return the wildcards of the rule per wildcard type.

        Wildcards are saved for three types, based on whether these
        "expand" (1:n), "reduce" (n:1) and "explode" (n:n) the method.
        """
        return self._wildcards

    @property
    def wildcard_fields(self) -> Dict[str, List]:
        """Return a wildcard - fieldname dictionary.

        Per wildcard it contains all input, output and params field names which have the wildcard.
        """
        return self._wildcard_fields

    @property
    def method_instances(self) -> List[Method]:
        """Return a list of all method instances."""
        return self._method_instances

    @property
    def parameters(self) -> Dict[str, Dict]:
        """Return a dictionary with input, output and params fields for all method instances."""
        return self._parameters

    @property
    def dependency(self) -> str | None:
        """Return the rule_id of the last occurring dependency."""
        return self._dependency

    @property
    def _all_wildcard_fields(self) -> List[str]:
        """Return all input, output, and params fields with wildcards."""
        return list(set(sum(self.wildcard_fields.values(), [])))

    @property
    def _all_wildcards(self) -> List[str]:
        """Return all wildcards."""
        return list(set(sum(self.wildcards.values(), [])))

    ## SERIALIZATION METHODS

    def to_dict(self) -> Dict:
        """Return the rule as a dictionary."""
        out = {
            "method": self.method.name,
            "kwargs": self.method.to_kwargs(return_refs=True, posix_path=True),
        }
        if self.rule_id != self.method.name:
            out["rule_id"] = self.rule_id
        return out

    ## WILDCARD METHODS

    def _detect_wildcards(self) -> None:
        """Detect wildcards based on known workflow wildcard names."""
        # check for wildcards in input and output
        known_wildcards = self.workflow.wildcards.names
        wildcards: Dict[str, List] = {"input": [], "output": [], "params": []}
        wildcard_fields: Dict[str, List] = {}
        for sec in wildcards.keys():
            for field, value in self.method.dict[sec].items():
                if not isinstance(value, (str, Path)):
                    continue
                val_wildcards = get_wildcards(value)
                # loop over wildcards that are known and in the value
                for wc in set(val_wildcards) & set(known_wildcards):
                    if wc not in wildcards[sec]:
                        wildcards[sec].append(wc)
                    if wc not in wildcard_fields:
                        wildcard_fields[wc] = []
                    wildcard_fields[wc].append(field)
                # loop over wildcards that are not known
                for wc in set(val_wildcards) - set(known_wildcards):
                    # raise warning if wildcard is not known
                    logger.warning(f"Wildcard {wc} not found in workflow wildcards.")

        # organize wildcards in expand, reduce and explode
        wc_in = set(wildcards["input"] + wildcards["params"])
        wc_out = set(wildcards["output"])
        wildcards_dict = {
            "explode": list(wc_in & wc_out),
            "expand": list(wc_out - wc_in),
            "reduce": list(wc_in - wc_out),
        }

        # set the wildcard properties
        self._wildcards = wildcards_dict
        self._wildcard_fields = wildcard_fields
        self._loop_depth = len(self.wildcards["explode"])

    def _validate_wildcards(self) -> None:
        """Validate wildcards based on method type."""
        msg = ""
        if isinstance(self.method, ExpandMethod) and not self.wildcards["expand"]:
            msg = f"ExpandMethod {self.method.name} requires a new expand wildcard on output (Rule {self.rule_id})."
        elif isinstance(self.method, ReduceMethod) and not self.wildcards["reduce"]:
            msg = f"ReduceMethod {self.method.name} requires a reduce wildcard on input only (Rule {self.rule_id})."
        elif self.wildcards["expand"] and not isinstance(self.method, ExpandMethod):
            wcs = self.wildcards["expand"]
            msg = f"Wildcard(s) {wcs} missing on input or method {self.method.name} should be an ExpandMethod (Rule {self.rule_id})."
        elif self.wildcards["reduce"] and not isinstance(self.method, ReduceMethod):
            wcs = self.wildcards["reduce"]
            msg = f"Wildcard(s) {wcs} missing on output or method {self.method.name} should be a ReduceMethod (Rule {self.rule_id})."
        if msg:
            raise ValueError(msg)

    def _method_wildcard_instance(self, wildcards: Dict) -> Method:
        """Return a new method instance with wildcards replaced by values.

        Parameters
        ----------
        wildcards : Dict
            The reduce and explode wildcards to replace in the method.
            Expand wildcards are only on the output and are set in the method.
        """
        # explode kwargs should always be a single value;
        for wc in self.wildcards["explode"]:
            if not isinstance(wildcards[wc], str):
                raise ValueError({f"Explode wildcard '{wc}' should be a string."})
        # reduce should be lists;
        for wc in self.wildcards["reduce"]:
            if not isinstance(wildcards[wc], list):
                raise ValueError(f"Reduce wildcard '{wc}' should be a list.")
        # expand wildcards should not be in instance wildcards -> only inputs
        for wc in self.wildcards["expand"]:
            if wc in wildcards:
                raise ValueError(f"Expand wildcard '{wc}' should not be in wildcards.")

        # get kwargs from method
        kwargs = self.method.to_kwargs()
        # get input fields over which the method should reduce
        reduce_fields = []
        for wc in self.wildcards["reduce"]:
            reduce_fields.extend(self.wildcard_fields[wc])
        reduce_fields = list(set(reduce_fields))  # keep unique values
        if reduce_fields:
            # make sure all values are a list
            # then take the product of the lists
            wc_list = [
                val if isinstance(val, list) else [val] for val in wildcards.values()
            ]
            wildcards_reduce: List[Dict] = [
                dict(zip(wildcards.keys(), wc)) for wc in list(product(*wc_list))
            ]
        for key in kwargs:
            if key in reduce_fields:
                # reduce method -> turn values into lists
                # wildcards = {wc: [v1, v2, ...], ...}
                kwargs[key] = [str(kwargs[key]).format(**d) for d in wildcards_reduce]
            elif key in self._all_wildcard_fields:
                # explode method
                # wildcards = {wc: v, ...}
                kwargs[key] = str(kwargs[key]).format(**wildcards)
        method = self.method.from_kwargs(**kwargs)
        if isinstance(method, ExpandMethod):
            method.expand_output_paths()
        return method

    def wildcard_product(self) -> List[Dict[str, str]]:
        """Return the values of wildcards per method instance."""
        # only explode if there are wildcards on the output
        wildcards = self.wildcards["explode"]
        wc_values = [self.workflow.wildcards.get(wc) for wc in wildcards]
        # drop None from list of values; this occurs when the workflow is not fully initialized yet
        wc_values = [v for v in wc_values if v is not None]
        wc_tuples: List[Tuple] = list(product(*wc_values))
        wc_product: List[Dict] = [
            dict(zip(wildcards, list(wc_val))) for wc_val in wc_tuples
        ]
        # add reduce wildcards
        for wc in self.wildcards["reduce"]:
            wc_val = self.workflow.wildcards.get(wc)
            wc_product = [{**wc_dict, wc: wc_val} for wc_dict in wc_product]

        return wc_product

    def _create_references_for_method_inputs(self):
        """Create references for method inputs based on output paths of previous rules."""
        output_path_refs = self.workflow._output_path_refs
        # Check on duplicate output values
        for key, value in self.method.output:
            if not isinstance(value, Path):
                continue
            value = value.as_posix()
            if value in output_path_refs:
                duplicate_field = output_path_refs[value].replace("$rules.", "")
                raise ValueError(
                    "All output file paths must be unique. "
                    f"{self.rule_id}.output.{key} ({value}) is already an output of {duplicate_field}"
                )
        for key, value in self.method.input:
            # Skip if key is already present in input refs
            if key in self.method.input._refs or value is None:
                continue
            if isinstance(value, Path):
                value = value.as_posix()
            if value in output_path_refs.keys():
                self.method.input._refs.update({key: output_path_refs[value]})
            else:
                config_key = f"{self.rule_id}_{key}"
                logger.debug("Adding %s to config", config_key)
                # Add input to config
                self.workflow.config = self.workflow.config.model_copy(
                    update={config_key: value}
                )
                # Replace method input with reference to config
                config_ref = "$config." + config_key
                self.method.input._refs.update({key: config_ref})

    def _add_method_params_to_config(self) -> None:
        """Add method parameters to the config and update the method params refs."""
        for p in self.method.params:
            key, value = p
            # Check if key can be found in method Params class
            if key in self.method.params.model_fields:
                default_value = self.method.params.model_fields.get(key).default
            else:
                default_value = None

            if value != default_value:
                config_key = f"{self.rule_id}_{key}"
                self.workflow.config = self.workflow.config.model_copy(
                    update={config_key: value}
                )
                config_ref = "$config." + config_key
                logging.debug("Adding %s to config", config_key)
                self.method.params._refs.update({key: config_ref})

    def _set_method_instances(self):
        """Set a list with all instances of the method based on the wildcards."""
        self._method_instances = []
        for wildcard_dict in self.wildcard_product():
            method = self._method_wildcard_instance(wildcard_dict)
            self._method_instances.append(method)

    def _set_parameters(self):
        """Set the parameters of the rule.

        The parameters are a dictionary with input, output and params as keys.
        Each key contains a dictionary with field names as keys and unique values as lists.
        """
        parameters = {
            "input": {},
            "output": {},
            "params": {},
        }
        for method in self._method_instances:
            for name in parameters:
                for key, value in getattr(method, name):
                    if key not in parameters[name]:
                        parameters[name][key] = []
                    if name in ["input", "output"]:
                        if not isinstance(value, list):
                            value = [value]
                        if not isinstance(value[0], Path):
                            continue
                        # Removes duplicates
                        # Using set() does not preserve insertion order, this does and also filters uniques
                        for val in value:
                            if val not in parameters[name][key]:
                                parameters[name][key].append(val)
                    elif value not in parameters[name][key]:
                        parameters[name][key].append(value)

        self._parameters = parameters

    def _detect_dependency(self):
        """Find last occuring dependency of self by matching input values to output values of prev rules."""
        # Make list of inputs, convert to set of strings for quick matching
        inputs = self._parameters["input"]
        inputs = list(chain(*inputs.values()))
        # order of inputs doesn't matter here so set() is fine
        inputs = set([str(item) for item in inputs])

        # Init dependency as None
        for rule in reversed(self.workflow.rules):
            # Make list of outputs as strings, outputs always paths anyways
            outputs = rule._parameters["output"]
            outputs = list(chain(*outputs.values()))
            outputs = [str(item) for item in outputs]

            # Find if inputs, outputs share any element
            if not inputs.isdisjoint(outputs):
                self._dependency = rule.rule_id
                break

    ## RUN METHODS
    def run(self, max_workers=1) -> None:
        """Run the rule.

        Parameters
        ----------
        max_workers : int, optional
            The maximum number of workers to use, by default 1
        """
        wildcard_product = self.wildcard_product()
        nruns = len(wildcard_product)
        # set working directory to workflow root
        with cwd(self.workflow.root):
            if nruns == 1 or max_workers == 1:
                for i, wildcards in enumerate(wildcard_product):
                    msg = f"Running {self.rule_id} {i+1}/{nruns}: {wildcards}"
                    logger.info(msg)
                    self._run_method_instance(wildcards)
            else:
                tqdm_kwargs = {}
                if max_workers is not None:
                    tqdm_kwargs.update(max_workers=max_workers)
                thread_map(self._run_method_instance, wildcard_product, **tqdm_kwargs)

    def dryrun(
        self,
        input_files: Optional[List[Path]] = None,
        missing_file_error: bool = False,
    ) -> List[Path]:
        """Dryrun the rule.

        Parameters
        ----------
        input_files : List[Path], optional
            The input files to use for the dryrun, by default None
        missing_file_error : bool, optional
            Whether to raise an error if a file is missing, by default False

        Returns
        -------
        List[Path]
            The output files of the dryrun.
        """
<<<<<<< HEAD
        input_files = input_files or []
        wildcard_product = self.wildcard_product()
        nruns = len(wildcard_product)
        output_files = []
        # set working directory to workflow root
        with cwd(self.workflow.root):
            for i, wildcards in enumerate(wildcard_product):
                print(f"Run {i+1}/{nruns}: wildcard values = {wildcards}")
                output_files_i = self._dryrun_method_instance(
                    wildcards,
                    missing_file_error=missing_file_error,
                    input_files=input_files,
                )
                output_files.extend(output_files_i)
        return output_files

    def _run_method_instance(self, wildcards: Dict) -> None:
        """Run a method instance with the given kwargs."""
        m = self._method_wildcard_instance(wildcards)
        return m.run_with_checks()

    def _dryrun_method_instance(
        self,
        wildcards: Dict,
        input_files: List[Path],
        missing_file_error: bool = False,
    ) -> List[Path]:
        """Dryrun a method instance with the given kwargs."""
        m = self._method_wildcard_instance(wildcards)
        return m.dryrun(missing_file_error=missing_file_error, input_files=input_files)
=======
        nruns = self.n_runs
        if dryrun or nruns == 1 or max_workers == 1:
            for i, method in enumerate(self._method_instances):
                msg = f"Running {self.rule_id} {i+1}/{nruns}"
                logger.info(msg)
                self._run_method_instance(
                    method=method, dryrun=dryrun, missing_file_error=missing_file_error
                )
        else:
            tqdm_kwargs = {}
            if max_workers is not None:
                tqdm_kwargs.update(max_workers=max_workers)
            thread_map(self._run_method_instance, self._method_instances, **tqdm_kwargs)

    def _run_method_instance(
        self, method: Method, dryrun: bool = False, missing_file_error: bool = False
    ) -> None:
        """Run a method instance with the given kwargs."""
        if dryrun:
            method.dryrun(missing_file_error=missing_file_error)
        else:
            method.run_with_checks()
>>>>>>> 1e314ab7


class Rules:
    """Rules class.

    Rules are dynamically stored as attributes of the Rules class for easy access.
    The order of rules is stored in the rules attribute.
    """

    def __init__(self, rules: Optional[List[Rule]] = None) -> None:
        self.names: List[str] = []
        """Ordered list of rule IDs."""

        if rules:
            for rule in rules:
                self.set_rule(rule)

    def __repr__(self) -> str:
        """Return the representation of the rules."""
        rules_repr = "\n".join([str(self.get_rule(name)) for name in self.names])
        return f"[{rules_repr}]"

    def set_rule(self, rule: Rule) -> None:
        """Set rule."""
        rule_id = rule.rule_id
        self.__setitem__(rule_id, rule)

    def get_rule(self, rule_id: str) -> Rule:
        """Get rule based on rule_id."""
        return self.__getitem__(rule_id)

    @property
    def ordered_rules(self) -> List[Rule]:
        """Return a list of all rules."""
        return [self[rule_id] for rule_id in self.names]

    def _get_new_rule_index(self, rule: Rule) -> int:
        """Determine where the rule should be added in the list."""
        if rule.dependency is not None:
            ind = self.names.index(rule.dependency) + 1
            # If there is already a rule in that position, break tie based on loop_depth with highest loop depth last
            if ind != len(self.names) and rule._loop_depth > self[ind]._loop_depth:
                ind += 1
        # If rule input does not depend on others, put at beginning after other rules with no input dependencies.
        else:
            ind = len([rule for rule in self.ordered_rules if rule.dependency is None])
        return ind

    # method for getting a rule using numerical index,
    # i.e. rules[0] and rules['rule_id'] are both valid
    def __getitem__(self, key: Union[int, str]) -> Rule:
        if isinstance(key, int) and key < len(self.names):
            key = self.names[key]
        if key not in self.names:
            raise ValueError(f"Rule {key} not found.")
        rule: Rule = getattr(self, key)
        return rule

    def __setitem__(self, key: str, rule: Rule) -> None:
        if not isinstance(rule, Rule):
            raise ValueError("Rule should be an instance of Rule.")
        if hasattr(self, key):
            raise ValueError(f"Rule {key} already exists.")
        setattr(self, key, rule)
        ind = self._get_new_rule_index(rule)
        self.names.insert(ind, key)

    def __iter__(self) -> Iterator[Rule]:
        return iter([self[rule_id] for rule_id in self.names])

    def __next__(self) -> Rule:
        return next(self)

    def __len__(self) -> int:
        return len(self.names)<|MERGE_RESOLUTION|>--- conflicted
+++ resolved
@@ -403,20 +403,23 @@
         max_workers : int, optional
             The maximum number of workers to use, by default 1
         """
-        wildcard_product = self.wildcard_product()
-        nruns = len(wildcard_product)
+        nruns = self.n_runs
         # set working directory to workflow root
         with cwd(self.workflow.root):
             if nruns == 1 or max_workers == 1:
-                for i, wildcards in enumerate(wildcard_product):
-                    msg = f"Running {self.rule_id} {i+1}/{nruns}: {wildcards}"
+                for i, method in enumerate(self._method_instances):
+                    msg = f"Running {self.rule_id} {i+1}/{nruns}"
                     logger.info(msg)
-                    self._run_method_instance(wildcards)
+                    method.run_with_checks()
             else:
                 tqdm_kwargs = {}
                 if max_workers is not None:
                     tqdm_kwargs.update(max_workers=max_workers)
-                thread_map(self._run_method_instance, wildcard_product, **tqdm_kwargs)
+                thread_map(
+                    lambda method: method.run_with_checks(),
+                    self._method_instances,
+                    **tqdm_kwargs,
+                )
 
     def dryrun(
         self,
@@ -437,61 +440,19 @@
         List[Path]
             The output files of the dryrun.
         """
-<<<<<<< HEAD
+        nruns = self.n_runs
         input_files = input_files or []
-        wildcard_product = self.wildcard_product()
-        nruns = len(wildcard_product)
         output_files = []
         # set working directory to workflow root
         with cwd(self.workflow.root):
-            for i, wildcards in enumerate(wildcard_product):
-                print(f"Run {i+1}/{nruns}: wildcard values = {wildcards}")
-                output_files_i = self._dryrun_method_instance(
-                    wildcards,
-                    missing_file_error=missing_file_error,
-                    input_files=input_files,
+            for i, method in enumerate(self._method_instances):
+                msg = f"Running {self.rule_id} {i+1}/{nruns}"
+                logger.info(msg)
+                output_files_i = method.dryrun(
+                    missing_file_error=missing_file_error, input_files=input_files
                 )
                 output_files.extend(output_files_i)
         return output_files
-
-    def _run_method_instance(self, wildcards: Dict) -> None:
-        """Run a method instance with the given kwargs."""
-        m = self._method_wildcard_instance(wildcards)
-        return m.run_with_checks()
-
-    def _dryrun_method_instance(
-        self,
-        wildcards: Dict,
-        input_files: List[Path],
-        missing_file_error: bool = False,
-    ) -> List[Path]:
-        """Dryrun a method instance with the given kwargs."""
-        m = self._method_wildcard_instance(wildcards)
-        return m.dryrun(missing_file_error=missing_file_error, input_files=input_files)
-=======
-        nruns = self.n_runs
-        if dryrun or nruns == 1 or max_workers == 1:
-            for i, method in enumerate(self._method_instances):
-                msg = f"Running {self.rule_id} {i+1}/{nruns}"
-                logger.info(msg)
-                self._run_method_instance(
-                    method=method, dryrun=dryrun, missing_file_error=missing_file_error
-                )
-        else:
-            tqdm_kwargs = {}
-            if max_workers is not None:
-                tqdm_kwargs.update(max_workers=max_workers)
-            thread_map(self._run_method_instance, self._method_instances, **tqdm_kwargs)
-
-    def _run_method_instance(
-        self, method: Method, dryrun: bool = False, missing_file_error: bool = False
-    ) -> None:
-        """Run a method instance with the given kwargs."""
-        if dryrun:
-            method.dryrun(missing_file_error=missing_file_error)
-        else:
-            method.run_with_checks()
->>>>>>> 1e314ab7
 
 
 class Rules:
