[build-system]
requires = ["flit_core >=3.4.0,<4"]
build-backend = "flit_core.buildapi"

[project]
name = "hydroflows"
authors = [
  { name = "Dirk Eilander", email = "dirk.eilander@deltares.nl" },
  { name = "Willem Tromp", email = "willem.tromp@deltares.nl" },
  { name = "Athanasios Tsiokanos", email = "athanasios.tsiokanos@deltares.nl"},
  { name = "Brendan Dalmijn"},
  { name = "Sarah Rautenbach"},
]
dependencies = [
  "click",                    # CLI
  "geopandas>=1.0, <2.0",     # Reading vector data
  "graphviz",                 # plot graph
  "importlib-metadata",       # entry points
  "jinja2",                   # templating
  "pandas",                   # data handling
  "pooch",                    # test data fetching
  "pydantic>=2.9, <3",        # data validation
  "pyyaml",                   # configs
  "typing_extensions",        # type hinting
  "tqdm",                     # progress bar
<<<<<<< HEAD
  "xarray==2024.3.0",         # data handling
  "dask==2024.11.2",
  "cwltool; platform_system != 'Windows'",
=======
>>>>>>> 1db23955
]


requires-python = ">=3.10"
readme = "README.rst"
classifiers = [
  "Development Status :: 5 - Production/Stable",
  "Intended Audience :: Developers",
  "Intended Audience :: Science/Research",
  "Topic :: Scientific/Engineering :: Hydrology",
  "License :: OSI Approved :: MIT License",
  "Programming Language :: Python :: 3",
]
dynamic = ['version', 'description']

[project.optional-dependencies]
methods = [
  "cartopy",                  # plotting
  "contextily",               # basemaps
  "dask==2024.11.2",
  "fiat-toolbox>=0.1.16",     # toolbox for post-processing delft fiat output
  "hatyan>=2.9, <3.0",        # harmonic tidal analysis and prediction
  "hydromt>=0.9.4, <1.0",     # hydromt core for setting up models
  "hydromt-fiat>=0.5.4, <1.0", # hydromt plugin for FIAT models
  "hydromt_sfincs>=1.1.0, <2.0", # hydromt plugin for sfincs models
  "hydromt_wflow>=0.6, <1.0",   # hydromt plugin for wflow models
  "matplotlib",               # plotting
  "netcdf4",                  # data handling
  "numpy>=1.20",              # array handling
  "requests",                 # data fetching
  "shapely",                  # geometry
  "xarray==2024.3.0",         # data handling
]
dev = [
  "pip>=23.1.2", # needed for editable installs
  "pre-commit",  # linting
  "ruff",        # linting
  "tomli",       # parsing toml files
  "hydroflows[doc, extra, methods, test]", # install all dependencies
]
doc = [
  "nbsphinx",  # Jupyter notebooks in Sphinx
  "pip>=23.1.2", # needed for editable installs
  "sphinx",
  "sphinx_design",
  "pydata-sphinx-theme",
  "autodoc_pydantic",
  "sphinxcontrib-programoutput",
  "hydroflows[extra, methods]",
]
extra = [
  "papermill",  # execute Jupyter notebooks
  "jupyter",
  "snakemake>=8.20, <9.0",      # Workflow manager
]
test = [
  "pytest>=2.7.3",  # testing framework
  "pytest-cov",     # test coverage
  "pytest-mock",    # mocking
  "pytest-timeout", # darn hanging tests
]
models = [
  "delft_fiat==0.2.0",  # Delft fiat
  "juliaup"             # julia package manager to install julia & wflow
]

full = ["hydroflows[dev, doc, test, extra, methods, models]"]

[project.urls]
Source = "https://github.com/Deltares-research/HydroFlows"

[project.scripts]
hydroflows = "hydroflows.cli.main:cli"

[tool.pytest.ini_options]
testpaths = ["test"]
markers = ["requires_test_data", "slow"]
filterwarnings = [
  "ignore::FutureWarning",
  "ignore::DeprecationWarning:pyproj",
  "ignore::RuntimeWarning:pyogrio",
  "ignore::DeprecationWarning:scipy.ndimage.measurement",
  "ignore::DeprecationWarning:hydromt",
  "ignore::UserWarning:hydromt",
]

[tool.coverage.run]
branch = true
source = ["./hydroflows"]

[tool.coverage.report]
# Regexes for lines to exclude from consideration
exclude_also = [
    # Don't complain about missing debug-only code:
    "def __repr__",
    "if self\\.debug",

    # Don't complain if tests don't hit defensive assertion code:
    "raise AssertionError",
    "raise NotImplementedError",

    # Don't complain if non-runnable code isn't run:
    "if 0:",
    "if __name__ == .__main__.:",

    # Don't complain about abstract methods, they aren't run:
    "@(abc\\.)?abstractmethod",
    ]

ignore_errors = true

[tool.coverage.html]
directory = ".cov"

[tool.ruff]
line-length = 88
target-version = "py310"

# enable pydocstyle (E), pyflake (F) and isort (I), pytest-style (PT), bugbear (B)
select = ["E", "F", "I", "PT", "D", "B"]
ignore-init-module-imports = true
ignore = ["D211", "D213", 'D206', 'E501', "E741", "D105", "E712", "B904", "B905"]
exclude = ["docs"]

[tool.ruff.per-file-ignores]
"tests/**" = ["D100", "D101", "D102", "D103", "D104", "PT001"]
"tests/conftest.py" = ["E402"]
"hydroflows/__init__.py" = ["E402", "F401", "F403"]
"hydroflows/**/__init__.py" = ["F401", "F403"]
"hydroflows/templates/*.py" = ["D103", "D100", "D104", "D205", "D400", "F403"]

[tool.ruff.pydocstyle]
convention = "numpy"

[tool.make_env]
channels = ["conda-forge", "bioconda"]
deps_not_in_conda = [
  "hydromt_fiat",
  "sphinx_design",
  "hatyan",
  "autodoc_pydantic",
  "sphinxcontrib-programoutput",
  "fiat-toolbox",
  "hydromt-fiat"
]

[tool.pixi.project]
channels = ["conda-forge", "bioconda"]
platforms = ["win-64", "linux-64"]

[tool.pixi.pypi-dependencies]
hydroflows = { path = ".", editable = true }

# conda dependencies
[tool.pixi.dependencies]
hydromt = ">=0.9.4,<1.0"
hydromt_sfincs = ">=1.1.0,<2.0"  # conda-forge because solve breaks on numpy<2 pin in pypi version ?
hydromt_wflow = ">=0.6,<1.0"
xarray = "==2024.3.0"
dask = "==2024.11.2"
graphviz = "*" # conda-forge to get dot executable

[tool.pixi.feature.doc.dependencies]
nbsphinx = "*"
papermill = "*"

[tool.pixi.feature.extra.dependencies]
snakemake = {version=">=8.20, <9.0", channel= "bioconda" }

[tool.pixi.feature.models.dependencies]
delft_fiat = "==0.2.0"

[tool.pixi.feature.py311.dependencies]
python = "3.11.*"

[tool.pixi.environments]
default = { features = ["extra", "methods"], solve-group = "py311" }
full = { features = ["dev", "doc", "test", "extra", "py311", "models", "methods", "full"], solve-group = "py311" }
doc = { features = ["doc", "extra", "methods"], solve-group = "py311" }
slim = { solve-group = "py311" }
test-py311 = { features = ["test", "extra", "methods"], solve-group = "py311" }

[tool.pixi.tasks]
install-pre-commit = "pre-commit install"

lint = { cmd = ["pre-commit", "run", "--all"] }

test = { cmd = ["pytest", "tests", "--cov=hydroflows", "--cov-report=term-missing"] }
test-not-data = { cmd = ["pytest", "tests", "-m", "not requires_test_data and not slow", "-vv"] }
test-not-slow = { cmd = ["pytest", "tests", "-m", "not slow", "-vv"] }

examples = { cmd = ["python", "./docs/run_notebooks.py"]}
examples-clean = { cmd = ["rm", "-rf", "examples/cases/**"] }

docs-dummy = {cmd = ["sphinx-build", "./docs", "./docs/_build", "-b", "dummy", "-W"], depends-on = ["examples"]}
docs-html = {cmd = ["sphinx-build", "-M", "html", "./docs", "./docs/_build", "-W"], depends-on = ["examples"]}
docs-clean = {cmd = ["rm", "-rf", "./docs/_build", "./docs/_generated", "./docs/_examples"] }
docs-html-clean = { depends-on = ["docs-clean", "docs-html"] }
docs-html-no-examples = { cmd = ["sphinx-build", "-M", "html", "./docs", "./docs/_build", "-W"], depends-on = ["docs-clean"] }

get-version = { cmd = ["python", "-c", "import hydroflows; print(hydroflows.__version__)"] }

# Installation julia and wflow
install-julia = "juliaup add 1.10.5 && juliaup override unset && juliaup override set 1.10.5"
update-add-wflow = "julia --eval='using Pkg; Registry.update(); Pkg.add(name=\"Wflow\", version=\"0.8.1\")'"
install-wflow = { depends-on = ["install-julia", "update-add-wflow"] }<|MERGE_RESOLUTION|>--- conflicted
+++ resolved
@@ -23,12 +23,6 @@
   "pyyaml",                   # configs
   "typing_extensions",        # type hinting
   "tqdm",                     # progress bar
-<<<<<<< HEAD
-  "xarray==2024.3.0",         # data handling
-  "dask==2024.11.2",
-  "cwltool; platform_system != 'Windows'",
-=======
->>>>>>> 1db23955
 ]
 
 
@@ -83,6 +77,7 @@
   "papermill",  # execute Jupyter notebooks
   "jupyter",
   "snakemake>=8.20, <9.0",      # Workflow manager
+  "cwltool; platform_system != 'Windows'",  # Workflow manager
 ]
 test = [
   "pytest>=2.7.3",  # testing framework
