[build-system]
requires = ["flit_core >=3.4.0,<4"]
build-backend = "flit_core.buildapi"

[project]
name = "hydroflows"
authors = [
  { name = "Dirk Eilander", email = "dirk.eilander@deltares.nl" },
  { name = "Hessel Winsemius", email = "hessel.winsemius@deltares.nl" },
  { name = "Brendan Dalmijn", email = "brendan.dalmijn@deltares.nl" },
  { name = "Willem Tromp", email = "willem.tromp@deltares.nl" },
  { name = "Athanasios Tsiokanos", email = "athanasios.tsiokanos@deltares.nl"},
]
dependencies = [
  "cartopy",                  # plotting
  "click",                    # CLI
  "geopandas>=1.0, <2.0",     # Reading vector data
  "hatyan>=2.9, <3.0",        # harmonic tidal analysis and prediction
  "hydromt>=0.9.4, <1.0",     # hydromt core for setting up models
  "hydromt_fiat>=0.5.0, <1.0", # hydromt plugin for FIAT models
  "hydromt_sfincs>=1.1.0, <2.0", # hydromt plugin for sfincs models
  "hydromt_wflow>=0.6, <1.0",   # hydromt plugin for wflow models
  "jinja2",                   # templating
  "matplotlib",               # plotting
  "netcdf4",                  # data handling
  "numpy>=1.20",              # pin necessary to ensure compatability with C headers
  "pandas",                   # data handling
  "pooch",                    # test data fetching
  "pydantic>=2.9, <3",        # data validation
  "pyyaml",                   # configs
  "requests",                 # data fetching
  "shapely",                  # geometry
  "typing_extensions",        # type hinting
  "tqdm",                     # progress bar
  "xarray",                   # data handling
]


requires-python = ">=3.10"
readme = "README.rst"
classifiers = [
  "Development Status :: 5 - Production/Stable",
  "Intended Audience :: Developers",
  "Intended Audience :: Science/Research",
  "Topic :: Scientific/Engineering :: Hydrology",
  "License :: OSI Approved :: MIT License",
  "Programming Language :: Python :: 3",
]
dynamic = ['version', 'description']

[project.optional-dependencies]
dev = [
  "pip>=23.1.2", # needed for editable installs
  "pre-commit",  # linting
  "ruff",        # linting
  "tomli",       # parsing toml files
  "hydroflows[test, doc, extra]"
]
doc = [
  "pip>=23.1.2", # needed for editable installs
  "sphinx",
  "sphinx_design",
  "pydata-sphinx-theme",
  "autodoc_pydantic",
  "sphinxcontrib-programoutput",
]
extra = [
  "jupyter",
  "snakemake>=8.20, <9.0",      # Workflow manager
  "graphviz",
  "osmnx>1,<2",     # OpenStreetMap data temporarly pinned
]
test = [
  "pytest>=2.7.3",  # testing framework
  "pytest-cov",     # test coverage
  "pytest-mock",    # mocking
  "pytest-timeout", # darn hanging tests
  "hydroflows[extra]",      # needed for testing snake file
]
models = [
  "delft_fiat>=0.2.1",  # Delft fiat
  "juliaup"             # julia package manager to install julia & wflow
]

full = ["hydroflows[dev, doc, test, extra, models]"]

[project.urls]
Source = "https://github.com/Deltares-research/HydroFlows"

[project.scripts]
hydroflows = "hydroflows.cli.main:cli"

[tool.pytest.ini_options]
testpaths = ["test"]
markers = ["requires_test_data", "slow"]
filterwarnings = [
  "ignore::FutureWarning",
  "ignore::DeprecationWarning:pyproj",
  "ignore::RuntimeWarning:pyogrio",
  "ignore::DeprecationWarning:scipy.ndimage.measurement",
  "ignore::DeprecationWarning:hydromt",
  "ignore::UserWarning:hydromt",
]

[tool.coverage.run]
branch = true
source = ["./hydroflows"]

[tool.coverage.report]
# Regexes for lines to exclude from consideration
exclude_also = [
    # Don't complain about missing debug-only code:
    "def __repr__",
    "if self\\.debug",

    # Don't complain if tests don't hit defensive assertion code:
    "raise AssertionError",
    "raise NotImplementedError",

    # Don't complain if non-runnable code isn't run:
    "if 0:",
    "if __name__ == .__main__.:",

    # Don't complain about abstract methods, they aren't run:
    "@(abc\\.)?abstractmethod",
    ]

ignore_errors = true

[tool.coverage.html]
directory = ".cov"

[tool.ruff]
line-length = 88
target-version = "py310"

# enable pydocstyle (E), pyflake (F) and isort (I), pytest-style (PT), bugbear (B)
select = ["E", "F", "I", "PT", "D", "B"]
ignore-init-module-imports = true
ignore = ["D211", "D213", 'D206', 'E501', "E741", "D105", "E712", "B904", "B905"]
exclude = ["docs"]

[tool.ruff.per-file-ignores]
"tests/**" = ["D100", "D101", "D102", "D103", "D104", "PT001"]
"tests/conftest.py" = ["E402"]
"hydroflows/__init__.py" = ["E402", "F401", "F403"]
"hydroflows/**/__init__.py" = ["F401", "F403"]
"hydroflows/templates/*.py" = ["D103", "D100", "D104", "D205", "D400", "F403"]

[tool.ruff.pydocstyle]
convention = "numpy"

[tool.make_env]
channels = ["conda-forge", "bioconda"]
deps_not_in_conda = [
  "hydromt_fiat",
  "sphinx_design",
  "hatyan",
  "autodoc_pydantic",
  "sphinxcontrib-programoutput",
]

[tool.pixi.project]
channels = ["conda-forge", "bioconda"]
platforms = ["win-64", "linux-64"]

[tool.pixi.pypi-dependencies]
hydroflows = { path = ".", editable = true }

# conda dependencies
[tool.pixi.dependencies]
<<<<<<< HEAD
hydromt = ">=0.9.4,<1.0"
hydromt_sfincs = ">=1.1.0,<2.0"
hydromt_wflow = ">=0.6,<1.0"
snakemake = "*"

[tool.pixi.feature.models.dependencies]  # pixi only
delft_fiat = "0.2.1"  # Delft fiat
juliaup = "*"         # julia package manager to install julia & wflow

=======
hydromt_sfincs = ">=1.1.0,<2.0"  # conda-forge because solve breaks on numpy<2 pin in pypi version ?

[tool.pixi.feature.extra.dependencies]
snakemake = {version=">=8.20, <9.0", channel= "bioconda" }

[tool.pixi.feature.models.dependencies]
delft_fiat = ">=0.2.1"

>>>>>>> d40560c7
[tool.pixi.feature.py311.dependencies]
python = "3.11.*"

[tool.pixi.environments]
default = { features = ["dev", "doc", "test", "extra", "py311", "models", "full"], solve-group = "py311" }
doc = { features = ["doc"], solve-group = "py311" }
slim = { solve-group = "py311" }
extra = { features = ["extra"], solve-group = "py311" }
test-py311 = { features = ["test", "extra"], solve-group = "py311" }

[tool.pixi.tasks]
install-pre-commit = "pre-commit install"

lint = { cmd = ["pre-commit", "run", "--all"] }

test = { cmd = ["pytest", "tests", "--cov=hydroflows", "--cov-report=term-missing"] }
test-not-data = { cmd = ["pytest", "tests", "-m", "not requires_test_data and not slow", "-vv"] }
test-not-slow = { cmd = ["pytest", "tests", "-m", "not slow", "-vv"] }

examples-pluvial = { cmd = ["python", "pluvial_hazard.py"], outputs = ["examples/cases/pluvial_hazard/Snakefile"], inputs = ["examples/pluvial_hazard.py"], cwd = "examples" }
examples-clean = { cmd = ["rm", "-rf", "examples/cases/**"] }


docs-dummy = {cmd = ["sphinx-build", "./docs", "./docs/_build", "-b", "dummy", "-W"]}
docs-html = {cmd = ["sphinx-build", "-M", "html", "./docs", "./docs/_build", "-W"]}
docs-clean = {cmd = ["rm", "-rf", "./docs/_build", "./docs/_generated"] }
docs-html-clean = { depends_on = ["docs-clean", "docs-html"] }

get-version = { cmd = ["python", "-c", "import hydroflows; print(hydroflows.__version__)"] }

# Installation julia and wflow
install-julia = "juliaup add 1.10.5 && juliaup override unset && juliaup override set 1.10.5"
update-add-wflow = "julia --eval='using Pkg; Registry.update(); Pkg.add(name=\"Wflow\", version=\"0.8.1\")'"
install-wflow = { depends_on = ["install-julia", "update-add-wflow"] }<|MERGE_RESOLUTION|>--- conflicted
+++ resolved
@@ -169,17 +169,6 @@
 
 # conda dependencies
 [tool.pixi.dependencies]
-<<<<<<< HEAD
-hydromt = ">=0.9.4,<1.0"
-hydromt_sfincs = ">=1.1.0,<2.0"
-hydromt_wflow = ">=0.6,<1.0"
-snakemake = "*"
-
-[tool.pixi.feature.models.dependencies]  # pixi only
-delft_fiat = "0.2.1"  # Delft fiat
-juliaup = "*"         # julia package manager to install julia & wflow
-
-=======
 hydromt_sfincs = ">=1.1.0,<2.0"  # conda-forge because solve breaks on numpy<2 pin in pypi version ?
 
 [tool.pixi.feature.extra.dependencies]
@@ -188,7 +177,6 @@
 [tool.pixi.feature.models.dependencies]
 delft_fiat = ">=0.2.1"
 
->>>>>>> d40560c7
 [tool.pixi.feature.py311.dependencies]
 python = "3.11.*"
 
