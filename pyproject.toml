[build-system]
requires = ["flit_core >=3.4.0,<4"]
build-backend = "flit_core.buildapi"

[project]
name = "hydroflows"
authors = [
  { name = "Dirk Eilander", email = "dirk.eilander@deltares.nl" },
  { name = "Hessel Winsemius", email = "hessel.winsemius@deltares.nl" },
  { name = "Brendan Dalmijn", email = "brendan.dalmijn@deltares.nl" },
  { name = "Willem Tromp", email = "willem.tromp@deltares.nl" },
  { name = "Athanasios Tsiokanos", email = "athanasios.tsiokanos@deltares.nl"},
]
dependencies = [
  "cartopy",                  # plotting
  "click",                    # CLI
  "geopandas",                # Reading vector data
  "hatyan",                   # harmonic tidal analysis and prediction
  "hydromt>=0.9.4, <1.0",           # hydromt core for setting up models
  "hydromt_fiat@git+https://github.com/Deltares/hydromt_fiat.git@9a053e073fdc635069261333fe8f789240d1118a", # hydromt plugin for FIAT models
  "hydromt_sfincs>=1.1.0, <1.2",           # hydromt plugin for sfincs models
  "hydromt_wflow>=0.6, <0.7",            # hydromt plugin for wflow models
  "jinja2",                   # templating
  "matplotlib",               # plotting
  "netcdf4",                  # data handling
  "numpy>=1.20",              # pin necessary to ensure compatability with C headers
<<<<<<< HEAD
  "pandas",                   # data handling
=======
  "pooch",                    # test data fetching
>>>>>>> 604b66ec
  "pydantic",                 # data validation
  "pyyaml",                   # configs
  "requests",                 # data fetching
  "shapely",                  # geometry
  "typing_extensions",        # type hinting
  "tqdm",                     # progress bar
  "xarray",                   # data handling
]


requires-python = ">=3.10"
readme = "README.rst"
classifiers = [
  "Development Status :: 5 - Production/Stable",
  "Intended Audience :: Developers",
  "Intended Audience :: Science/Research",
  "Topic :: Scientific/Engineering :: Hydrology",
  "License :: OSI Approved :: MIT License",
  "Programming Language :: Python :: 3",
]
dynamic = ['version', 'description']

[project.optional-dependencies]
dev = [
  "pip>=23.1.2", # needed for editable installs
  "pre-commit",  # linting
  "ruff",        # linting
  "tomli",       # parsing toml files
  "hydroflows[test, doc, extra]"
]
doc = [
  "pip>=23.1.2", # needed for editable installs
  "sphinx",
  "sphinx_design",
  "pydata-sphinx-theme",
  "autodoc_pydantic",
  "sphinxcontrib-programoutput",
]
extra = [
  "jupyter",
  "snakemake>=8.20, <9.0",      # Workflow manager
  "graphviz",
  "osmnx>1,<2",     # OpenStreetMap data temporarly pinned
]
test = [
  "pytest>=2.7.3",  # testing framework
  "pytest-cov",     # test coverage
  "pytest-mock",    # mocking
  "pytest-timeout", # darn hanging tests
  "hydroflows[extra]",      # needed for testing snake file
]

full = ["hydroflows[dev, doc, test, extra]"]

[project.urls]
Source = "https://github.com/Deltares-research/HydroFlows"

[project.scripts]
hydroflows = "hydroflows.cli.main:cli"

[tool.pytest.ini_options]
testpaths = ["test"]
markers = ["requires_data", "slow"]

[tool.coverage.run]
branch = true
source = ["./hydroflows"]

[tool.coverage.report]
# Regexes for lines to exclude from consideration
exclude_also = [
    # Don't complain about missing debug-only code:
    "def __repr__",
    "if self\\.debug",

    # Don't complain if tests don't hit defensive assertion code:
    "raise AssertionError",
    "raise NotImplementedError",

    # Don't complain if non-runnable code isn't run:
    "if 0:",
    "if __name__ == .__main__.:",

    # Don't complain about abstract methods, they aren't run:
    "@(abc\\.)?abstractmethod",
    ]

ignore_errors = true

[tool.coverage.html]
directory = ".cov"

[tool.ruff]
line-length = 88
target-version = "py310"

# enable pydocstyle (E), pyflake (F) and isort (I), pytest-style (PT), bugbear (B)
select = ["E", "F", "I", "PT", "D", "B"]
ignore-init-module-imports = true
ignore = ["D211", "D213", 'D206', 'E501', "E741", "D105", "E712", "B904", "B905"]
exclude = ["docs"]

[tool.ruff.per-file-ignores]
"tests/**" = ["D100", "D101", "D102", "D103", "D104", "PT001"]
"tests/conftest.py" = ["E402"]
"hydroflows/__init__.py" = ["E402", "F401", "F403"]
"hydroflows/**/__init__.py" = ["F401", "F403"]
"hydroflows/templates/*.py" = ["D103", "D100", "D104", "D205", "D400", "F403"]

[tool.ruff.pydocstyle]
convention = "numpy"

[tool.make_env]
channels = ["conda-forge", "bioconda"]
deps_not_in_conda = [
  "hydromt_fiat",
  "sphinx_design",
  "hatyan",
  "autodoc_pydantic",
  "sphinxcontrib-programoutput",
]

[tool.pixi.project]
channels = ["conda-forge", "bioconda"]
platforms = ["win-64", "linux-64"]

[tool.pixi.pypi-dependencies]
hydroflows = { path = ".", editable = true }
<<<<<<< HEAD
hydromt_fiat = { git = "https://github.com/Deltares/hydromt_fiat.git", branch = "setup_impacted_population" }
=======
>>>>>>> 604b66ec

# conda dependencies
[tool.pixi.dependencies]
hydromt = ">=0.9.4,<1.0"
hydromt_sfincs = ">=1.1.0,<1.2"
hydromt_wflow = ">=0.6,<0.7"

[tool.pixi.feature.models.dependencies]  # pixi only
delft_fiat = "0.2.0"  # Delft fiat
juliaup = "*"         # julia package manager to install julia & wflow

[tool.pixi.feature.extra.dependencies]
snakemake = { version= ">=8.20,<9.0", channel= "bioconda" }

[tool.pixi.feature.py311.dependencies]
python = "3.11.*"

[tool.pixi.environments]
default = { features = ["dev", "doc", "test", "extra", "py311", "models"], solve-group = "py311" }
doc = { features = ["doc"], solve-group = "py311" }
slim = { solve-group = "py311" }
extra = { features = ["extra"], solve-group = "py311" }
test-py311 = { features = ["test", "extra"], solve-group = "py311" }

[tool.pixi.tasks]
install-pre-commit = "pre-commit install"

lint = { cmd = ["pre-commit", "run", "--all"] }

test = { cmd = ["pytest", "tests", "--cov=hydroflows", "--cov-report=term-missing"] }
test-not-data = { cmd = ["pytest", "tests", "-m", "not requires_data and not slow", "-vv"] }

examples-pluvial = { cmd = ["python", "pluvial_hazard.py"], outputs = ["examples/cases/pluvial_hazard/Snakefile"], inputs = ["examples/pluvial_hazard.py"], cwd = "examples" }
examples-clean = { cmd = ["rm", "-rf", "examples/cases/**"] }

<<<<<<< HEAD
docs-dummy = {cmd = ["sphinx-build", "./docs", "./docs/_build", "-b", "dummy", "-W"], depends_on = ["examples-pluvial"] }
docs-html = {cmd = ["sphinx-build", "-M", "html", "./docs", "./docs/_build", "-W"], depends_on = ["examples-pluvial"] }
=======

docs-dummy = {cmd = ["sphinx-build", "./docs", "./docs/_build", "-b", "dummy", "-W"]}
docs-html = {cmd = ["sphinx-build", "-M", "html", "./docs", "./docs/_build", "-W"]}
>>>>>>> 604b66ec
docs-clean = {cmd = ["rm", "-rf", "./docs/_build", "./docs/_generated"] }
docs-html-clean = { depends_on = ["docs-clean", "docs-html"] }

get-version = { cmd = ["python", "-c", "import hydroflows; print(hydroflows.__version__)"] }

# Installation julia and wflow
install-julia = "juliaup add 1.10.5 && juliaup override unset && juliaup override set 1.10.5"
update-add-wflow = "julia --eval='using Pkg; Registry.update(); Pkg.add(name=\"Wflow\", version=\"0.8.1\")'"
install-wflow = { depends_on = ["install-julia", "update-add-wflow"] }<|MERGE_RESOLUTION|>--- conflicted
+++ resolved
@@ -24,11 +24,7 @@
   "matplotlib",               # plotting
   "netcdf4",                  # data handling
   "numpy>=1.20",              # pin necessary to ensure compatability with C headers
-<<<<<<< HEAD
-  "pandas",                   # data handling
-=======
   "pooch",                    # test data fetching
->>>>>>> 604b66ec
   "pydantic",                 # data validation
   "pyyaml",                   # configs
   "requests",                 # data fetching
@@ -157,10 +153,6 @@
 
 [tool.pixi.pypi-dependencies]
 hydroflows = { path = ".", editable = true }
-<<<<<<< HEAD
-hydromt_fiat = { git = "https://github.com/Deltares/hydromt_fiat.git", branch = "setup_impacted_population" }
-=======
->>>>>>> 604b66ec
 
 # conda dependencies
 [tool.pixi.dependencies]
@@ -196,14 +188,9 @@
 examples-pluvial = { cmd = ["python", "pluvial_hazard.py"], outputs = ["examples/cases/pluvial_hazard/Snakefile"], inputs = ["examples/pluvial_hazard.py"], cwd = "examples" }
 examples-clean = { cmd = ["rm", "-rf", "examples/cases/**"] }
 
-<<<<<<< HEAD
-docs-dummy = {cmd = ["sphinx-build", "./docs", "./docs/_build", "-b", "dummy", "-W"], depends_on = ["examples-pluvial"] }
-docs-html = {cmd = ["sphinx-build", "-M", "html", "./docs", "./docs/_build", "-W"], depends_on = ["examples-pluvial"] }
-=======
 
 docs-dummy = {cmd = ["sphinx-build", "./docs", "./docs/_build", "-b", "dummy", "-W"]}
 docs-html = {cmd = ["sphinx-build", "-M", "html", "./docs", "./docs/_build", "-W"]}
->>>>>>> 604b66ec
 docs-clean = {cmd = ["rm", "-rf", "./docs/_build", "./docs/_generated"] }
 docs-html-clean = { depends_on = ["docs-clean", "docs-html"] }
 
