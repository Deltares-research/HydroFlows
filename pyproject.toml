[build-system]
requires = ["flit_core >=3.4.0,<4"]
build-backend = "flit_core.buildapi"

[project]
name = "hydroflows"
authors = [
  { name = "Dirk Eilander", email = "dirk.eilander@deltares.nl" },
  { name = "Hessel Winsemius", email = "hessel.winsemius@deltares.nl" },
  { name = "Brendan Dalmijn", email = "brendan.dalmijn@deltares.nl" },
  { name = "Willem Tromp", email = "willem.tromp@deltares.nl" },
  { name = "Athanasios Tsiokanos", email = "athanasios.tsiokanos@deltares.nl"},
]
dependencies = [
  "cartopy",                  # plotting
  "click",                    # CLI
  "geopandas",                # Reading vector data
  "hatyan",                   # harmonic tidal analysis and prediction
  "hydromt>=0.9.4",           # hydromt core for setting up models
  "hydromt_fiat@git+https://github.com/Deltares/hydromt_fiat.git@hotfixes", # hydromt plugin for FIAT models
  "hydromt_sfincs",           # hydromt plugin for sfincs models
  "hydromt_wflow",            # hydromt plugin for wflow models
  "matplotlib",               # plotting
  "numpy>=1.20",              # pin necessary to ensure compatability with C headers
  "pydantic",                 # data validation
  "tqdm",                     # progress bar
  "xarray",                   # data handling
  "jinja2",                   # templating
]

requires-python = ">=3.9"
readme = "README.rst"
classifiers = [
  "Development Status :: 5 - Production/Stable",
  "Intended Audience :: Developers",
  "Intended Audience :: Science/Research",
  "Topic :: Scientific/Engineering :: Hydrology",
  "License :: OSI Approved :: MIT License",
  "Programming Language :: Python :: 3",
]
dynamic = ['version', 'description']

[project.optional-dependencies]
dev = [
  # "flit",        # needed to publish to pypi
  "pip>=23.1.2", # needed for recursive dependencies
  "pre-commit",  # linting
  "ruff",        # linting
  "tomli",       # parsing toml files
  # "twine",       # needed to publish to pypi
]
doc = [
  "sphinx",
  "sphinx_design",
  "pydata-sphinx-theme",
  "autodoc-pydantic",
  "hydroflows[examples,extra]",       # examples are included in the docs
]
examples = [
  "jupyter",
  "matplotlib",
]
extra = [
  "graphviz",
  "snakemake",      # Workflow manager, 8.x.x is bad
]
io = [
]
test = [
  "pooch",          # test data fetching
  "requests",       # test data fetching
  "pytest>=2.7.3",  # testing framework
  "pytest-cov",     # test coverage
  "pytest-mock",    # mocking
  "pytest-timeout", # darn hanging tests

]

full = ["hydroflows[io,extra,dev,test,doc,examples]"]
slim = ["hydroflows[io,extra,examples]"]

[project.urls]
Source = "https://github.com/Deltares-research/HydroFlows"

[tool.make_env]
channels = ["conda-forge", "bioconda"]
deps_not_in_conda = [
  "hydromt_fiat",
  "sphinx_autosummary_accessors",
  "sphinx_design",
<<<<<<< HEAD
  "hatyan",
=======
  "autodoc_pydantic"
>>>>>>> 721189f8
]

[project.scripts]
hydroflows = "hydroflows.cli.main:cli"

[tool.pytest.ini_options]
testpaths = [
    "test",
]
markers = [
    "requires_data: marks tests as slow (deselect with '-m \"not slow\"')",
]

[tool.coverage.run]
branch = true
source = ["./hydroflows"]

[tool.coverage.report]
# Regexes for lines to exclude from consideration
exclude_also = [
    # Don't complain about missing debug-only code:
    "def __repr__",
    "if self\\.debug",

    # Don't complain if tests don't hit defensive assertion code:
    "raise AssertionError",
    "raise NotImplementedError",

    # Don't complain if non-runnable code isn't run:
    "if 0:",
    "if __name__ == .__main__.:",

    # Don't complain about abstract methods, they aren't run:
    "@(abc\\.)?abstractmethod",
    ]

ignore_errors = true

[tool.coverage.html]
directory = ".cov"

[tool.ruff]
line-length = 88
target-version = "py39"

# enable pydocstyle (E), pyflake (F) and isort (I), pytest-style (PT), bugbear (B)
select = ["E", "F", "I", "PT", "D", "B"]
ignore-init-module-imports = true
ignore = ["D211", "D213", 'D206', 'E501', "E741", "D105", "E712", "B904"]
exclude = ["docs"]

[tool.ruff.per-file-ignores]
"tests/**" = ["D100", "D101", "D102", "D103", "D104"]
"tests/conftest.py" = ["E402"]
"hydroflows/__init__.py" = ["E402", "F401", "F403"]
"hydroflows/**/__init__.py" = ["F401", "F403"]
"hydroflows/templates/*.py" = ["D103", "D100", "D104", "D205", "D400", "F403"]

[tool.ruff.pydocstyle]
convention = "numpy"<|MERGE_RESOLUTION|>--- conflicted
+++ resolved
@@ -88,11 +88,8 @@
   "hydromt_fiat",
   "sphinx_autosummary_accessors",
   "sphinx_design",
-<<<<<<< HEAD
   "hatyan",
-=======
   "autodoc_pydantic"
->>>>>>> 721189f8
 ]
 
 [project.scripts]
