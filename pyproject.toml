--- conflicted
+++ resolved
@@ -13,10 +13,10 @@
 ]
 dependencies = [
   "hydromt>=0.9.4",           # hydromt core for setting up models
-#  "hydromt_sfincs",          # hydromt plugin for sfincs models
-#  "hydromt_wflow",           # hydromt plugin for wflow models
-  "nc-time-axis", 
+  "hydromt_sfincs",          # hydromt plugin for sfincs models
+  "hydromt_wflow",           # hydromt plugin for wflow models
   "numpy>=1.20",              # pin necessary to ensure compatability with C headers
+  "pydantic",                 # data validation
   "tomli",                    # parsing toml files
   "tomli-w",                  # writing toml files
 ]
@@ -35,7 +35,7 @@
 
 [project.optional-dependencies]
 dev = [
-  "black",       # linting
+  # "black",       # linting
   "ruff",        # linting
   "pre-commit",  # linting
   "pip>=23.1.2", # needed for recursive dependencies
@@ -47,7 +47,6 @@
   "pydata-sphinx-theme",              # theme
   "sphinx",                           # build docks
   "sphinx_design",                    # doc layout
-  "sphinx_autosummary_accessors",     # doc layout
   "hydroflows[examples,extra]",       # examples are included in the docs
 ]
 examples = [
@@ -77,10 +76,12 @@
 [project.urls]
 Source = "https://github.com/Deltares-research/HydroFlows"
 
-<<<<<<< HEAD
 [tool.make_env]
 channels = ["conda-forge"]
-deps_not_in_conda = ["hydromt_fiat", "snakemake", "pulp"]
+deps_not_in_conda = ["hydromt_fiat", "snakemake", "pulp", "sphinx_design"]
+
+[project.scripts]
+hydroflows = "hydroflows.cli.main:cli"
 
 [tool.pytest.ini_options]
 testpaths = [
@@ -133,16 +134,7 @@
 "tests/**" = ["D103", "D100", "D104"]
 "tests/conftest.py" = ["E402"]
 "hydroflows/__init__.py" = ["E402", "F401", "F403"]
-"hydroflows/rules/__init__.py" = ["F403"]
-"hydroflows/workflows/__init__.py" = ["F403"]
-"hydroflows/templates/__init__.py" = ["F403"]
-"hydroflows/utils/__init__.py" = ["F403"]
-"hydroflows/rules/**/__init__.py" = ["F403"]
+"hydroflows/**/__init__.py" = ["F403"]
 
 [tool.ruff.pydocstyle]
-convention = "numpy"
-=======
-[project.scripts]
-hydroflows = "hydroflows.cli.main:cli"
-
->>>>>>> 1cc6070a
+convention = "numpy"