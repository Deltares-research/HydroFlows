--- conflicted
+++ resolved
@@ -1,8 +1,6 @@
 """Run pluvial design events with existing SFINCS model."""
 
-# %%
-# Import modules
-import subprocess
+# %% Import modules
 from pathlib import Path
 
 from hydroflows.methods.rainfall import GetERA5Rainfall, PluvialDesignEvents
@@ -15,110 +13,6 @@
 from hydroflows.utils.example_data import fetch_data
 from hydroflows.workflow import Workflow, WorkflowConfig
 
-<<<<<<< HEAD
-# Where the file is currently located
-pwd = Path(__file__).parent
-
-# %%
-# Fetch the build data
-cache_dir = fetch_data(data="global-data")
-
-# Setup workflow settings and configuration
-name = "pluvial_multiple_regions"
-case_root = Path(pwd, "cases", name)
-
-# Setup the configuration
-config = WorkflowConfig(
-    config=Path(pwd, "hydromt_config/sfincs_config.yml"),
-    data_libs=[Path(cache_dir, "data_catalog.yml")],
-    sfincs_exe=Path(pwd, "../bin/sfincs_v2.1.1/sfincs.exe"),
-    start_date="2014-01-01",
-    end_date="2021-12-31",
-    # sfincs settings
-    hydromt_sfincs_config=Path(pwd, "hydromt_config/sfincs_config.yml"),
-    # design event settings
-    rps=[2, 5, 10],
-)
-
-# %%
-# Setup the workflow
-w = Workflow(
-    config=config,
-    wildcards={"region": ["region", "region2"]},
-    name=name,
-    root=case_root,
-)
-
-# %%
-# Build the SFINCS models
-sfincs_build = SfincsBuild(
-    region="../../data/build/{region}.geojson",  # NOTE: case in sub-subfolder of pwd
-    sfincs_root="models/sfincs/{region}",
-    default_config=w.get_ref("$config.hydromt_sfincs_config"),
-    data_libs=w.get_ref("$config.data_libs"),
-)
-w.add_rule(sfincs_build, "sfincs_build")
-
-# %%
-# Get Rainfall timeseries
-get_rainfall = GetERA5Rainfall(
-    region=sfincs_build.output.sfincs_region,
-    data_root="data/era5/{region}",
-    start_date=w.get_ref("$config.start_date"),
-    end_date=w.get_ref("$config.end_date"),
-)
-w.add_rule(get_rainfall, rule_id="get_rainfall")
-
-# %%
-# Derive pluvial events from rainfall data
-pluvial_events = PluvialDesignEvents(
-    precip_nc=get_rainfall.output.precip_nc,
-    event_root="data/events/{region}",
-    rps=w.get_ref("$config.rps"),
-    wildcard="pluvial_events",
-)
-w.add_rule(pluvial_events, rule_id="pluvial_events")
-
-# %%
-# Update the SFINCS models
-sfincs_update = SfincsUpdateForcing(
-    sfincs_inp=sfincs_build.output.sfincs_inp,
-    event_yaml=pluvial_events.output.event_yaml,
-    event_name="{pluvial_events}",
-)
-w.add_rule(sfincs_update, rule_id="sfincs_update")
-
-# %%
-# Run SFINCS model
-sfincs_run = SfincsRun(
-    sfincs_inp=sfincs_update.output.sfincs_out_inp,
-    sfincs_exe=w.get_ref("$config.sfincs_exe"),
-)
-w.add_rule(sfincs_run, rule_id="sfincs_run")
-
-# Post process the results from pluvial events
-sfincs_post = SfincsDownscale(
-    sfincs_map=sfincs_run.output.sfincs_map,
-    sfincs_subgrid_dep=sfincs_build.output.sfincs_subgrid_dep,
-    output_root="output/{region}",
-)
-w.add_rule(sfincs_post, "sfincs_post")
-
-# %%
-# Do a dry run of the workflow
-w.dryrun()
-
-# %%
-# Write the workflow to a Snakefile
-w.to_snakemake()
-
-# %%
-# (test) run the workflow with snakemake
-# test snakefile
-subprocess.run(["snakemake", "-n"], cwd=w.root)
-# uncomment to run the workflow
-# subprocess.run(["snakemake", "-s"], cwd=w.root)
-=======
 if __name__ == "__main__":
     # Where the file is currently located
     pwd = Path(__file__).parent
@@ -204,5 +98,4 @@
     w.run(dryrun=True)
 
     # %% Save to a snakemake workflow file
-    w.to_snakemake(f"cases/{name}/workflow.smk")
->>>>>>> 1e314ab7
+    w.to_snakemake(f"cases/{name}/workflow.smk")