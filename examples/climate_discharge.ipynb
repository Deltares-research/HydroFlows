{
 "cells": [
  {
   "cell_type": "code",
   "execution_count": null,
   "metadata": {},
   "outputs": [],
   "source": [
    "# Import packages\n",
    "import subprocess\n",
    "from pathlib import Path\n",
    "\n",
    "from hydroflows import Workflow\n",
    "from hydroflows.log import setuplog\n",
    "from hydroflows.methods import climate, raster, wflow\n",
    "from hydroflows.utils.example_data import fetch_data\n",
    "from hydroflows.workflow.workflow_config import WorkflowConfig\n",
    "\n",
    "logger = setuplog(level=\"INFO\")"
   ]
  },
  {
   "cell_type": "code",
   "execution_count": null,
   "metadata": {},
   "outputs": [],
   "source": [
    "# Fetch the climate build data\n",
    "cmip6_dir = fetch_data(data=\"cmip6-data\")"
   ]
  },
  {
   "cell_type": "code",
   "execution_count": null,
   "metadata": {},
   "outputs": [],
   "source": [
    "# Set the parent directory\n",
    "pwd = Path().resolve()\n",
    "\n",
    "model_dir = \"models/wflow\"          # wflow model directory (input)\n",
    "clim_dir = \"data/climatology\"       # climatology data (intermediate results)\n",
    "change_dir = \"data/change_factor\"   # change factor data (intermediate results) \n",
    "\n",
    "# Case directory\n",
    "name = \"climate_discharge\"  # for now\n",
    "case_root=Path(pwd, \"cases\", name)"
   ]
  },
  {
   "cell_type": "code",
   "execution_count": null,
   "metadata": {},
   "outputs": [],
   "source": [
    "# Fetch a pre-build wflow-model\n",
    "fetch_data(\n",
    "    data=\"wflow-model\",\n",
    "    output_dir=Path(case_root, model_dir),\n",
    "    sub_dir=False\n",
    ")\n"
   ]
  },
  {
   "cell_type": "code",
   "execution_count": null,
   "metadata": {},
   "outputs": [],
   "source": [
    "# Setup the config file\n",
    "\n",
    "config = WorkflowConfig(\n",
    "    region=Path(model_dir, \"staticgeoms\", \"region.geojson\"),\n",
    "    catalog_path=Path(cmip6_dir, \"data_catalog.yml\"),\n",
    "    cmip6_models=[\n",
    "        \"NOAA-GFDL_GFDL-ESM4\",\n",
    "        \"INM_INM-CM5-0\",\n",
    "        \"CSIRO-ARCCSS_ACCESS-CM2\",\n",
    "    ],\n",
    "    cmip6_scenarios=[\"ssp245\", \"ssp585\"],\n",
    "    historical=[[2000, 2010]],\n",
    "    future_horizons=[[2050, 2060], [2090, 2100]],\n",
    "    plot_fig=True,\n",
    "    clim_dir = clim_dir,\n",
    "    change_dir = change_dir,\n",
    ")"
   ]
  },
  {
   "cell_type": "code",
   "execution_count": null,
   "metadata": {},
   "outputs": [],
   "source": [
    "# Create a workflow\n",
    "wf = Workflow(config=config, name=name, root=case_root)\n",
    "# Set wildcards\n",
    "wf.wildcards.set(\"clim_models\", config.cmip6_models)\n",
    "wf.wildcards.set(\"clim_scenarios\", config.cmip6_scenarios)"
   ]
  },
  {
   "cell_type": "code",
   "execution_count": null,
   "metadata": {},
   "outputs": [],
   "source": [
    "# Derive climate data statistics\n",
    "hist_climatology = climate.MonthlyClimatolgy(\n",
    "    region=wf.get_ref(\"$config.region\"),\n",
    "    catalog_path=wf.get_ref(\"$config.catalog_path\"),\n",
    "    model=\"{clim_models}\",\n",
    "    scenario=\"historical\",\n",
    "    horizon=wf.get_ref(\"$config.historical\"),\n",
    "    output_dir=wf.get_ref(\"$config.clim_dir\"),\n",
    ")\n",
<<<<<<< HEAD
    "wf.add_rule(hist_climatology, rule_id=\"hist_climatology\")\n",
=======
    "w.create_rule(hist_climatology, rule_id=\"hist_climatology\")\n",
>>>>>>> 9853720a
    "\n",
    "future_climatology = climate.MonthlyClimatolgy(\n",
    "    region=wf.get_ref(\"$config.region\"),\n",
    "    catalog_path=wf.get_ref(\"$config.catalog_path\"),\n",
    "    model=\"{clim_models}\",\n",
    "    scenario=\"{clim_scenarios}\",\n",
    "    horizon=wf.get_ref(\"$config.future_horizons\"),\n",
    "    output_dir=wf.get_ref(\"$config.clim_dir\"),\n",
    ")\n",
<<<<<<< HEAD
    "wf.add_rule(future_climatology, rule_id=\"future_climatology\")"
=======
    "w.create_rule(future_climatology, rule_id=\"future_climatology\")"
>>>>>>> 9853720a
   ]
  },
  {
   "cell_type": "code",
   "execution_count": null,
   "metadata": {},
   "outputs": [],
   "source": [
    "# Derive change factors from the statistics\n",
    "change_factors = climate.ClimateChangeFactors(\n",
    "    hist_climatology=hist_climatology.output.climatology,\n",
    "    future_climatology=future_climatology.output.climatology,\n",
    "    model=\"{clim_models}\",\n",
    "    scenario=\"{clim_scenarios}\",\n",
    "    horizon=wf.get_ref(\"$config.future_horizons\"),\n",
    "    wildcard=\"horizons\",\n",
    "    output_dir=wf.get_ref(\"$config.change_dir\"),\n",
    ")\n",
<<<<<<< HEAD
    "wf.add_rule(change_factors, rule_id=\"change_factors\")"
=======
    "w.create_rule(change_factors, rule_id=\"change_factors\")"
>>>>>>> 9853720a
   ]
  },
  {
   "cell_type": "code",
   "execution_count": null,
   "metadata": {},
   "outputs": [],
   "source": [
    "# Create a model ensemble of the change factors\n",
    "change_factors_median = raster.MergeGriddedDatasets( \n",
    "    datasets=change_factors.output.change_factors,\n",
    "    reduce_dim=\"model\",\n",
    "    quantile=0.5,\n",
    "    output_name=\"change_{clim_scenarios}_{horizons}_q50.nc\",\n",
    "    output_dir=wf.get_ref(\"$config.change_dir\"),\n",
    ")\n",
<<<<<<< HEAD
    "wf.add_rule(change_factors_median, rule_id=\"change_factors_median\")"
=======
    "w.create_rule(change_factors_median, rule_id=\"change_factors_median\")"
>>>>>>> 9853720a
   ]
  },
  {
   "cell_type": "code",
   "execution_count": null,
   "metadata": {},
   "outputs": [],
   "source": [
    "# Downscale the ensemble change factors to wflow model resolution\n",
    "downscale = wflow.WflowUpdateChangeFactors(\n",
    "    change_factor_dataset=change_factors_median.output.merged_dataset,\n",
    "    wflow_toml=Path(model_dir, \"simulations\", \"default\", \"wflow_sbm.toml\"),\n",
    "    output_dir=Path(model_dir, \"simulations\", \"{clim_scenarios}_{horizons}\"),\n",
    "    copy_model=True\n",
    ")\n",
<<<<<<< HEAD
    "wf.add_rule(downscale, rule_id=\"downscale\")"
=======
    "w.create_rule(downscale, rule_id=\"downscale\")"
>>>>>>> 9853720a
   ]
  },
  {
   "cell_type": "code",
   "execution_count": null,
   "metadata": {},
   "outputs": [],
   "source": [
    "# Run the wflow model\n",
    "wflow_run = wflow.WflowRun(\n",
    "    wflow_toml=downscale.output.wflow_out_toml,\n",
    "    run_method=\"script\",\n",
    "    wflow_run_script=\"run_wflow_change_factors.jl\",\n",
    ")\n",
<<<<<<< HEAD
    "wf.add_rule(wflow_run, rule_id=\"wflow_run\")"
=======
    "w.create_rule(wflow_run, rule_id=\"wflow_run\")"
>>>>>>> 9853720a
   ]
  },
  {
   "cell_type": "code",
   "execution_count": null,
   "metadata": {},
   "outputs": [],
   "source": [
    "# Test the workflow\n",
    "wf.dryrun()"
   ]
  },
  {
   "cell_type": "code",
   "execution_count": null,
   "metadata": {},
   "outputs": [],
   "source": [
    "# Write the workflow to a Snakefile\n",
    "wf.to_snakemake()\n",
    "\n",
    "# show the top 25 lines of the Snakefile\n",
    "with open(wf.root / \"Snakefile\", \"r\") as f:\n",
    "    for _ in range(25):\n",
    "        print(f.readline().strip('\\n'))"
   ]
  },
  {
   "cell_type": "code",
   "execution_count": null,
   "metadata": {},
   "outputs": [],
   "source": [
    "from IPython.display import SVG\n",
    "\n",
    "# (test) run the workflow with snakemake and visualize the directed acyclic graph\n",
    "# make sure to have snakemake installed in your environment\n",
    "subprocess.run('snakemake --dag | dot -Tsvg > dag.svg', cwd=wf.root, shell=True).check_returncode()\n",
    "\n",
    "# show the dag\n",
    "SVG(Path(wf.root, \"dag.svg\").as_posix())"
   ]
  }
 ],
 "metadata": {
  "kernelspec": {
   "display_name": "hydroflows",
   "language": "python",
   "name": "python3"
  },
  "language_info": {
   "codemirror_mode": {
    "name": "ipython",
    "version": 3
   },
   "file_extension": ".py",
   "mimetype": "text/x-python",
   "name": "python",
   "nbconvert_exporter": "python",
   "pygments_lexer": "ipython3",
   "version": "3.11.11"
  }
 },
 "nbformat": 4,
 "nbformat_minor": 2
}<|MERGE_RESOLUTION|>--- conflicted
+++ resolved
@@ -114,11 +114,7 @@
     "    horizon=wf.get_ref(\"$config.historical\"),\n",
     "    output_dir=wf.get_ref(\"$config.clim_dir\"),\n",
     ")\n",
-<<<<<<< HEAD
-    "wf.add_rule(hist_climatology, rule_id=\"hist_climatology\")\n",
-=======
-    "w.create_rule(hist_climatology, rule_id=\"hist_climatology\")\n",
->>>>>>> 9853720a
+    "wf.create_rule(hist_climatology, rule_id=\"hist_climatology\")\n",
     "\n",
     "future_climatology = climate.MonthlyClimatolgy(\n",
     "    region=wf.get_ref(\"$config.region\"),\n",
@@ -128,11 +124,7 @@
     "    horizon=wf.get_ref(\"$config.future_horizons\"),\n",
     "    output_dir=wf.get_ref(\"$config.clim_dir\"),\n",
     ")\n",
-<<<<<<< HEAD
-    "wf.add_rule(future_climatology, rule_id=\"future_climatology\")"
-=======
-    "w.create_rule(future_climatology, rule_id=\"future_climatology\")"
->>>>>>> 9853720a
+    "wf.create_rule(future_climatology, rule_id=\"future_climatology\")"
    ]
   },
   {
@@ -151,11 +143,7 @@
     "    wildcard=\"horizons\",\n",
     "    output_dir=wf.get_ref(\"$config.change_dir\"),\n",
     ")\n",
-<<<<<<< HEAD
-    "wf.add_rule(change_factors, rule_id=\"change_factors\")"
-=======
-    "w.create_rule(change_factors, rule_id=\"change_factors\")"
->>>>>>> 9853720a
+    "wf.create_rule(change_factors, rule_id=\"change_factors\")"
    ]
   },
   {
@@ -172,11 +160,7 @@
     "    output_name=\"change_{clim_scenarios}_{horizons}_q50.nc\",\n",
     "    output_dir=wf.get_ref(\"$config.change_dir\"),\n",
     ")\n",
-<<<<<<< HEAD
-    "wf.add_rule(change_factors_median, rule_id=\"change_factors_median\")"
-=======
-    "w.create_rule(change_factors_median, rule_id=\"change_factors_median\")"
->>>>>>> 9853720a
+    "wf.create_rule(change_factors_median, rule_id=\"change_factors_median\")"
    ]
   },
   {
@@ -192,11 +176,7 @@
     "    output_dir=Path(model_dir, \"simulations\", \"{clim_scenarios}_{horizons}\"),\n",
     "    copy_model=True\n",
     ")\n",
-<<<<<<< HEAD
-    "wf.add_rule(downscale, rule_id=\"downscale\")"
-=======
-    "w.create_rule(downscale, rule_id=\"downscale\")"
->>>>>>> 9853720a
+    "wf.create_rule(downscale, rule_id=\"downscale\")"
    ]
   },
   {
@@ -211,11 +191,7 @@
     "    run_method=\"script\",\n",
     "    wflow_run_script=\"run_wflow_change_factors.jl\",\n",
     ")\n",
-<<<<<<< HEAD
-    "wf.add_rule(wflow_run, rule_id=\"wflow_run\")"
-=======
-    "w.create_rule(wflow_run, rule_id=\"wflow_run\")"
->>>>>>> 9853720a
+    "wf.create_rule(wflow_run, rule_id=\"wflow_run\")"
    ]
   },
   {
