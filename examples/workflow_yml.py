--- conflicted
+++ resolved
@@ -13,9 +13,5 @@
 
 # %% Write the workflow to a Snakefile
 wf.to_snakemake(f"{wf_name}.smk", dryrun=True)
-<<<<<<< HEAD
-wf.to_snakemake(f"{wf_name}_script.smk", dryrun=True, run_env="script")
-=======
->>>>>>> eeef2f0f
 
 # %%