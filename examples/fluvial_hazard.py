"""Build a fluvial hazard workflow."""

# %% Import packages
from pathlib import Path

from hydroflows import Workflow
from hydroflows.methods.discharge import FluvialDesignEvents
from hydroflows.methods.sfincs import (
    SfincsBuild,
    SfincsPostprocess,
    SfincsRun,
    SfincsUpdateForcing,
)
from hydroflows.methods.wflow import (
    WflowBuild,
    WflowRun,
    WflowUpdateForcing,
)
from hydroflows.workflow.workflow_config import WorkflowConfig

<<<<<<< HEAD
if __name__ == "__main__":
    pass
    # %% Define variables
    pwd = Path(__file__).parent
    name = "fluvial_hazard"
    model_dir = "models"
    data_dir = "data"
    input_dir = "input"
    output_dir = "output"
    simu_dir = "simulations"
    wflow_exe = Path(pwd, "bin/wflow/bin/wflow_cli.exe").as_posix()
    sfincs_exe = Path(pwd, "bin/sfincs/sfincs.exe").as_posix()

    # Setup the configuration
    conf = WorkflowConfig(
        region=Path(pwd, "data/build/region.geojson").as_posix(),
        data_libs=Path(pwd, "data/global-data/data_catalog.yml").as_posix(),
        hydromt_sfincs_config=Path(pwd, "hydromt_config/sfincs_config.yml").as_posix(),
        hydromt_wflow_config=Path(pwd, "hydromt_config/wflow_config.yml").as_posix(),
        start_date="2014-01-01",
        end_date="2021-12-31",
        rps=[2, 5, 10],
        sfincs_res=50,
        river_upa=10,
        plot_fig=True,
    )
    w = Workflow(name="fluvial_hazard", config=conf)

    # %% Build SFINCS model
    sfincs_build = SfincsBuild(
        region=w.get_ref("$config.region"),
        sfincs_root=Path(model_dir, "sfincs").as_posix(),
        default_config=w.get_ref("$config.hydromt_sfincs_config"),
        data_libs=w.get_ref("$config.data_libs"),
        res=w.get_ref("$config.sfincs_res"),
        river_upa=w.get_ref("$config.river_upa"),
        plot_fig=w.get_ref("$config.plot_fig"),
    )
    w.add_rule(sfincs_build, rule_id="sfincs_build")

    # %% Build wflow model
    wflow_build = WflowBuild(
        region=sfincs_build.output.sfincs_region,
        wflow_root=Path(model_dir, "wflow"),
        default_config=w.get_ref("$config.hydromt_wflow_config"),
        data_libs=w.get_ref("$config.data_libs"),
        gauges=Path(sfincs_build.params.sfincs_root, "gis", "src.geojson"),
        plot_fig=w.get_ref("$config.plot_fig"),
    )
    w.add_rule(wflow_build, rule_id="wflow_build")

    # %% Update forcing & run wflow model
    wflow_update = WflowUpdateForcing(
        wflow_toml=wflow_build.output.wflow_toml,
        start_time="1990-01-01",
        end_time="2023-12-31",
        sim_subfolder="reanalysis",
    )
    w.add_rule(wflow_update, rule_id="wflow_update")

    wflow_run = WflowRun(
        wflow_toml=wflow_update.output.wflow_out_toml,
        wflow_bin=w.get_ref("$config.wflow_bin"),
    )
    w.add_rule(wflow_run, rule_id="wflow_run")

    # %% Derive fluvial design events
    fluvial_events = WflowDesignHydro(
        discharge_nc=wflow_run.output.wflow_output_timeseries,
        rps=w.get_ref("$config.rps"),
        wildcard="event",
        event_root="data/events",
    )
    w.add_rule(fluvial_events, rule_id="fluvial_events")

    # %% prepare sfincs models per event, run & postprocess
    sfincs_update = SfincsUpdateForcing(
        sfincs_inp=sfincs_build.output.sfincs_inp,
        event_yaml=fluvial_events.output.event_yaml,
    )
    w.add_rule(sfincs_update, rule_id="sfincs_update")

    sfincs_run = SfincsRun(
        sfincs_inp=sfincs_update.output.sfincs_out_inp,
        sfincs_exe=w.get_ref("$config.sfincs_exe"),
    )
    w.add_rule(sfincs_run, rule_id="sfincs_run")

    sfincs_post = SfincsPostprocess(
        sfincs_map=sfincs_run.output.sfincs_map,
        sfincs_subgrid_dep=sfincs_build.output.sfincs_subgrid_dep,
    )
    w.add_rule(sfincs_post, rule_id="sfincs_post")

    # %% print workflow
    print(w)

    # %% Test the workflow
    w.run(dryrun=True, tmpdir="./")

    # %% Write the workflow to a Snakefile
    w.to_snakemake(f"{w.name}.smk")
=======
# %% Create a workflow  with initial config
conf = WorkflowConfig(
    sfincs_exe="bin/sfincs/sfincs.exe",
    wflow_bin="bin/wflow/wflow_cli.exe",
    rps=[2, 100],
)

w = Workflow(name="fluvial_hazard", config=conf)

# %% build SFINCS model
sfincs_build = SfincsBuild(region="data/region.geojson", sfincs_root="models/sfincs")
w.add_rule(sfincs_build, rule_id="sfincs_build")

# %% build WFLOW model
wflow_build = WflowBuild(
    region=sfincs_build.output.sfincs_region, wflow_root="models/wflow"
)
w.add_rule(wflow_build, rule_id="wflow_build")


# %% update forcing & run wflow model
wflow_update = WflowUpdateForcing(
    wflow_toml=wflow_build.output.wflow_toml,
    start_time="1990-01-01",
    end_time="2023-12-31",
    sim_subfolder="reanalysis",
)
w.add_rule(wflow_update, rule_id="wflow_update")

wflow_run = WflowRun(
    wflow_toml=wflow_update.output.wflow_out_toml,
    wflow_bin=w.get_ref("$config.wflow_bin"),
)
w.add_rule(wflow_run, rule_id="wflow_run")

# %% derive fluvial design events
fluvial_events = FluvialDesignEvents(
    discharge_nc=wflow_run.output.wflow_output_timeseries,
    rps=w.get_ref("$config.rps"),
    wildcard="event",
    event_root="data/events",
)
w.add_rule(fluvial_events, rule_id="fluvial_events")


# %% prepare sfincs models per event, run & postprocess
sfincs_update = SfincsUpdateForcing(
    sfincs_inp=sfincs_build.output.sfincs_inp,
    event_yaml=fluvial_events.output.event_yaml,
)
w.add_rule(sfincs_update, rule_id="sfincs_update")

sfincs_run = SfincsRun(
    sfincs_inp=sfincs_update.output.sfincs_out_inp,
    sfincs_exe=w.get_ref("$config.sfincs_exe"),
)
w.add_rule(sfincs_run, rule_id="sfincs_run")

sfincs_post = SfincsPostprocess(
    sfincs_map=sfincs_run.output.sfincs_map,
    sfincs_subgrid_dep=sfincs_build.output.sfincs_subgrid_dep,
)
w.add_rule(sfincs_post, rule_id="sfincs_post")

# %% print workflow
print(w)

# %% Test the workflow
w.run(dryrun=True, tmpdir="./")

# %% Write the workflow to a Snakefile
w.to_snakemake(f"{w.name}.smk")

# %%
>>>>>>> 36f70677
<|MERGE_RESOLUTION|>--- conflicted
+++ resolved
@@ -18,7 +18,6 @@
 )
 from hydroflows.workflow.workflow_config import WorkflowConfig
 
-<<<<<<< HEAD
 if __name__ == "__main__":
     pass
     # %% Define variables
@@ -86,7 +85,7 @@
     w.add_rule(wflow_run, rule_id="wflow_run")
 
     # %% Derive fluvial design events
-    fluvial_events = WflowDesignHydro(
+fluvial_events = FluvialDesignEvents(
         discharge_nc=wflow_run.output.wflow_output_timeseries,
         rps=w.get_ref("$config.rps"),
         wildcard="event",
@@ -121,79 +120,5 @@
 
     # %% Write the workflow to a Snakefile
     w.to_snakemake(f"{w.name}.smk")
-=======
-# %% Create a workflow  with initial config
-conf = WorkflowConfig(
-    sfincs_exe="bin/sfincs/sfincs.exe",
-    wflow_bin="bin/wflow/wflow_cli.exe",
-    rps=[2, 100],
-)
 
-w = Workflow(name="fluvial_hazard", config=conf)
-
-# %% build SFINCS model
-sfincs_build = SfincsBuild(region="data/region.geojson", sfincs_root="models/sfincs")
-w.add_rule(sfincs_build, rule_id="sfincs_build")
-
-# %% build WFLOW model
-wflow_build = WflowBuild(
-    region=sfincs_build.output.sfincs_region, wflow_root="models/wflow"
-)
-w.add_rule(wflow_build, rule_id="wflow_build")
-
-
-# %% update forcing & run wflow model
-wflow_update = WflowUpdateForcing(
-    wflow_toml=wflow_build.output.wflow_toml,
-    start_time="1990-01-01",
-    end_time="2023-12-31",
-    sim_subfolder="reanalysis",
-)
-w.add_rule(wflow_update, rule_id="wflow_update")
-
-wflow_run = WflowRun(
-    wflow_toml=wflow_update.output.wflow_out_toml,
-    wflow_bin=w.get_ref("$config.wflow_bin"),
-)
-w.add_rule(wflow_run, rule_id="wflow_run")
-
-# %% derive fluvial design events
-fluvial_events = FluvialDesignEvents(
-    discharge_nc=wflow_run.output.wflow_output_timeseries,
-    rps=w.get_ref("$config.rps"),
-    wildcard="event",
-    event_root="data/events",
-)
-w.add_rule(fluvial_events, rule_id="fluvial_events")
-
-
-# %% prepare sfincs models per event, run & postprocess
-sfincs_update = SfincsUpdateForcing(
-    sfincs_inp=sfincs_build.output.sfincs_inp,
-    event_yaml=fluvial_events.output.event_yaml,
-)
-w.add_rule(sfincs_update, rule_id="sfincs_update")
-
-sfincs_run = SfincsRun(
-    sfincs_inp=sfincs_update.output.sfincs_out_inp,
-    sfincs_exe=w.get_ref("$config.sfincs_exe"),
-)
-w.add_rule(sfincs_run, rule_id="sfincs_run")
-
-sfincs_post = SfincsPostprocess(
-    sfincs_map=sfincs_run.output.sfincs_map,
-    sfincs_subgrid_dep=sfincs_build.output.sfincs_subgrid_dep,
-)
-w.add_rule(sfincs_post, rule_id="sfincs_post")
-
-# %% print workflow
-print(w)
-
-# %% Test the workflow
-w.run(dryrun=True, tmpdir="./")
-
-# %% Write the workflow to a Snakefile
-w.to_snakemake(f"{w.name}.smk")
-
-# %%
->>>>>>> 36f70677
+# %%