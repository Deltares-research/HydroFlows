--- conflicted
+++ resolved
@@ -23,14 +23,9 @@
 if __name__ == "__main__":
     # Get current file location
     pwd = Path(__file__).parent
-<<<<<<< HEAD
-
+    # Setup logging
     # %% Fetch the global build data (uncomment to fetch data required to run the workflow)
     # fetch(data="global-data", output_dir=Path(pwd, "data/global-data"))
-=======
-    # Setup logging
-    logger = setuplog()
->>>>>>> 9c171499
 
     # %% Define variables
     name = "fluvial_hazard"
@@ -40,15 +35,7 @@
     config = WorkflowConfig(
         # general settings
         region=Path(pwd, "data/build/region.geojson"),
-<<<<<<< HEAD
-        data_libs=[Path(pwd, "data/global-data/data_catalog.yml")],
         plot_fig=True,
-=======
-        hydromt_sfincs_config=Path(pwd, "hydromt_config/sfincs_config.yml"),
-        hydromt_wflow_config=Path(pwd, "hydromt_config/wflow_config.yml"),
-        wflow_exe=Path(pwd, "bin/wflow/bin/wflow_cli.exe"),
-        sfincs_exe=Path(pwd, "bin/sfincs/sfincs.exe"),
->>>>>>> 9c171499
         start_date="2014-01-01",
         end_date="2021-12-31",
         # sfincs settings
@@ -153,13 +140,9 @@
     w.dryrun()
 
     # %% Write the workflow to a Snakefile
-<<<<<<< HEAD
     w.to_snakemake()
-=======
-    w.to_snakemake(f"cases/{name}/Snakefile", dryrun=True)
 
     # %%
     import subprocess
 
-    subprocess.run(["snakemake", "-n"], cwd=f"cases/{name}")
->>>>>>> 9c171499
+    subprocess.run(["snakemake", "-n"], cwd=f"cases/{name}")