--- conflicted
+++ resolved
@@ -19,23 +19,14 @@
     sfincs_root = Path("models/sfincs")
     case_root = Path(pwd, "cases", name)
 
-<<<<<<< HEAD
     # %% Fetch the global build data (uncomment to fetch data required to run the workflow)
-    # fetch(data="sfincs-model", output_dir=Path(pwd, "cases", name, sfincs_root))
+    fetch_data(data="sfincs-model", output_dir=Path(pwd, "cases", name, sfincs_root))
 
     # Setup the config file
     config = WorkflowConfig(
         sfincs_exe=Path(pwd, "bin/sfincs_v2.1.1/sfincs.exe"),
         sfincs_inp=sfincs_root / "sfincs.inp",
         sfincs_region=sfincs_root / "gis" / "region.geojson",
-=======
-    # Fetch the sfincs model
-    fetch_data(data="sfincs-model", output_dir=Path(pwd, "cases", name, sfincs_root))
-
-    # Setup the config file
-    conf = WorkflowConfig(
-        sfincs_exe=Path(pwd, "bin/sfincs_v2.1.1/sfincs.exe"),
->>>>>>> 604b66ec
         start_date="2014-01-01",
         end_date="2021-12-31",
         rps=[2, 5, 10],
@@ -80,13 +71,9 @@
     w.dryrun()
 
     # %% to snakemake
-<<<<<<< HEAD
     w.to_snakemake()
-=======
-    w.to_snakemake(f"cases/{name}/Snakefile")
 
     # %% subprocess to run snakemake
-    subprocess.run(["snakemake", "-n", "--rerun-incomplete"], cwd="cases/{name}")
+    subprocess.run(["snakemake", "-n", "--rerun-incomplete"], cwd=w.root)
     # uncomment to run the workflow
-    # subprocess.run(["snakemake", "-c", "1", "--rerun-incomplete"], cwd="cases/{name}")
->>>>>>> 604b66ec
+    # subprocess.run(["snakemake", "-c", "1", "--rerun-incomplete"], cwd=w.root)