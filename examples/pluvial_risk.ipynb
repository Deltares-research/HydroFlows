{
 "cells": [
  {
   "cell_type": "markdown",
   "metadata": {},
   "source": [
    "# Pluvial flood risk"
   ]
  },
  {
   "cell_type": "code",
   "execution_count": null,
   "metadata": {},
   "outputs": [],
   "source": [
    "# Import packages\n",
    "import subprocess\n",
    "from pathlib import Path\n",
    "\n",
    "from hydroflows import Workflow, WorkflowConfig\n",
    "from hydroflows.log import setuplog\n",
    "from hydroflows.methods import fiat, flood_adapt, rainfall, sfincs\n",
    "from hydroflows.utils.example_data import fetch_data\n",
    "\n",
    "logger = setuplog(level=\"INFO\")"
   ]
  },
  {
   "cell_type": "code",
   "execution_count": null,
   "metadata": {},
   "outputs": [],
   "source": [
    "# Fetch the global build data (uncomment to fetch data required to run the workflow)\n",
    "cache_dir = fetch_data(data=\"global-data\")"
   ]
  },
  {
   "cell_type": "code",
   "execution_count": null,
   "metadata": {},
   "outputs": [],
   "source": [
    "# General setup of workflow\n",
    "# Define variables\n",
    "name = \"pluvial_risk\"\n",
    "pwd = Path().resolve()  # Get the current file location\n",
    "case_root = Path(pwd, \"cases\", name)  # output directory"
   ]
  },
  {
   "cell_type": "code",
   "execution_count": null,
   "metadata": {},
   "outputs": [],
   "source": [
    "# Setup the config file\n",
    "config = WorkflowConfig(\n",
    "    # general settings\n",
    "    region=Path(pwd, \"data/build/region.geojson\"),\n",
    "    catalog_path=Path(cache_dir, \"data_catalog.yml\"),\n",
    "    plot_fig=True,\n",
    "    # sfincs settings\n",
    "    hydromt_sfincs_config=Path(pwd, \"hydromt_config/sfincs_config.yml\"),\n",
    "    sfincs_exe=Path(pwd, \"bin/sfincs_v2.1.1/sfincs.exe\"),\n",
    "    subgrid_output=True,\n",
    "    # fiat settings\n",
    "    hydromt_fiat_config=Path(pwd, \"hydromt_config/fiat_config.yml\"),\n",
    "    fiat_exe=Path(pwd, \"bin/fiat_v0.2.0/fiat.exe\"),\n",
    "    risk=True,\n",
    "    # design events settings\n",
    "    start_date=\"2000-01-01\",\n",
    "    end_date=\"2021-12-31\",\n",
    "    rps=[10, 100],\n",
    ")\n"
   ]
  },
  {
   "cell_type": "code",
   "execution_count": null,
   "metadata": {},
   "outputs": [],
   "source": [
    "# create and empty workflow\n",
    "wf = Workflow(name=name, config=config, root=case_root)\n"
   ]
  },
  {
   "cell_type": "code",
   "execution_count": null,
   "metadata": {},
   "outputs": [],
   "source": [
    "# Sfincs build\n",
    "sfincs_build = sfincs.SfincsBuild(\n",
    "    region=wf.get_ref(\"$config.region\"),\n",
    "    sfincs_root=\"models/sfincs\",\n",
<<<<<<< HEAD
    "    config=wf.get_ref(\"$config.hydromt_sfincs_config\"),\n",
    "    catalog_path=wf.get_ref(\"$config.catalog_path\"),\n",
    "    plot_fig=wf.get_ref(\"$config.plot_fig\"),\n",
=======
    "    config=w.get_ref(\"$config.hydromt_sfincs_config\"),\n",
    "    catalog_path=w.get_ref(\"$config.catalog_path\"),\n",
    "    plot_fig=w.get_ref(\"$config.plot_fig\"),\n",
    "    subgrid_output=w.get_ref(\"$config.subgrid_output\"),\n",
>>>>>>> 864dff12
    ")\n",
    "wf.add_rule(sfincs_build, rule_id=\"sfincs_build\")\n"
   ]
  },
  {
   "cell_type": "code",
   "execution_count": null,
   "metadata": {},
   "outputs": [],
   "source": [
    "# Fiat build\n",
    "fiat_build = fiat.FIATBuild(\n",
    "    region=sfincs_build.output.sfincs_region,\n",
    "    ground_elevation=sfincs_build.output.sfincs_subgrid_dep,\n",
    "    fiat_root=\"models/fiat\",\n",
    "    catalog_path=wf.get_ref(\"$config.catalog_path\"),\n",
    "    config=wf.get_ref(\"$config.hydromt_fiat_config\"),\n",
    ")\n",
    "wf.add_rule(fiat_build, rule_id=\"fiat_build\")\n"
   ]
  },
  {
   "cell_type": "code",
   "execution_count": null,
   "metadata": {},
   "outputs": [],
   "source": [
    "# Define pluvial events from GPEX\n",
    "pluvial_events = rainfall.PluvialDesignEventsGPEX(\n",
    "    gpex_nc=Path(cache_dir, \"gpex.nc\"),  \n",
    "    region=sfincs_build.output.sfincs_region,\n",
    "    event_root=\"data/events\",\n",
    "    rps=wf.get_ref(\"$config.rps\"),\n",
    "    wildcard=\"pluvial_events\",\n",
    ")\n",
    "wf.add_rule(pluvial_events, rule_id=\"pluvial_events\")\n"
   ]
  },
  {
   "cell_type": "code",
   "execution_count": null,
   "metadata": {},
   "outputs": [],
   "source": [
    "# Update the sfincs model with pluviual events\n",
    "sfincs_update = sfincs.SfincsUpdateForcing(\n",
    "    sfincs_inp=sfincs_build.output.sfincs_inp,\n",
    "    event_yaml=pluvial_events.output.event_yaml,\n",
    "    output_dir=sfincs_build.output.sfincs_inp.parent/\"simulations\"\n",
    ")\n",
    "wf.add_rule(sfincs_update, rule_id=\"sfincs_update\")\n"
   ]
  },
  {
   "cell_type": "code",
   "execution_count": null,
   "metadata": {},
   "outputs": [],
   "source": [
    "# Run the sfincs model\n",
    "sfincs_run = sfincs.SfincsRun(\n",
    "    sfincs_inp=sfincs_update.output.sfincs_out_inp,\n",
    "    sfincs_exe=wf.get_ref(\"$config.sfincs_exe\"),\n",
    ")\n",
    "wf.add_rule(sfincs_run, rule_id=\"sfincs_run\")\n"
   ]
  },
  {
   "cell_type": "code",
   "execution_count": null,
   "metadata": {},
   "outputs": [],
   "source": [
    "# Postprocesses SFINCS results\n",
    "sfincs_post = sfincs.SfincsPostprocess(\n",
    "    sfincs_map=sfincs_run.output.sfincs_map,\n",
    ")\n",
    "wf.add_rule(sfincs_post, rule_id=\"sfincs_post\")\n"
   ]
  },
  {
   "cell_type": "code",
   "execution_count": null,
   "metadata": {},
   "outputs": [],
   "source": [
    "# Update FIAT hazard\n",
    "fiat_update = fiat.FIATUpdateHazard(\n",
    "    fiat_cfg=fiat_build.output.fiat_cfg,\n",
    "    event_set_yaml=pluvial_events.output.event_set_yaml,\n",
    "    map_type=\"water_level\",\n",
    "    hazard_maps=sfincs_post.output.sfincs_zsmax,\n",
<<<<<<< HEAD
    "    risk=wf.get_ref(\"$config.risk\"),\n",
=======
    "    risk=w.get_ref(\"$config.risk\"),\n",
    "    output_dir=fiat_build.output.fiat_cfg.parent/\"simulations\"\n",
>>>>>>> 864dff12
    ")\n",
    "wf.add_rule(fiat_update, rule_id=\"fiat_update\")\n",
    "\n",
    "# Run FIAT\n",
    "fiat_run = fiat.FIATRun(\n",
    "    fiat_cfg=fiat_update.output.fiat_out_cfg,\n",
    "    fiat_exe=wf.get_ref(\"$config.fiat_exe\"),\n",
    ")\n",
    "wf.add_rule(fiat_run, rule_id=\"fiat_run\")\n"
   ]
  },
  {
   "cell_type": "code",
   "execution_count": null,
   "metadata": {},
   "outputs": [],
   "source": [
    "# %% Prepare FloodAdapt\n",
    "fa_run = flood_adapt.SetupFloodAdapt(\n",
    "    fiat_cfg=fiat_build.output.fiat_cfg,\n",
    "    sfincs_inp=sfincs_build.output.sfincs_inp,\n",
    "    event_set_yaml=pluvial_events.output.event_set_yaml,\n",
    ")\n",
    "wf.add_rule(fa_run, rule_id=\"setup_flood_adapt\")"
   ]
  },
  {
   "cell_type": "code",
   "execution_count": null,
   "metadata": {},
   "outputs": [],
   "source": [
    "# run workflow\n",
    "wf.dryrun()\n"
   ]
  },
  {
   "cell_type": "code",
   "execution_count": null,
   "metadata": {},
   "outputs": [],
   "source": [
    "# Write the workflow to a Snakefile\n",
    "wf.to_snakemake()\n",
    "\n",
    "# show the files in the case directory\n",
    "print(f\"{wf.root.relative_to(pwd)}:\")\n",
    "for f in wf.root.iterdir():\n",
    "    print(f\"- {f.name}\")"
   ]
  },
  {
   "cell_type": "code",
   "execution_count": null,
   "metadata": {},
   "outputs": [],
   "source": [
    "from IPython.display import SVG\n",
    "\n",
    "# (test) run the workflow with snakemake and visualize the directed acyclic graph\n",
    "# make sure to have snakemake installed in your environment\n",
    "subprocess.run('snakemake --dag | dot -Tsvg > dag.svg', cwd=wf.root, shell=True).check_returncode()\n",
    "\n",
    "# show the dag\n",
    "SVG(Path(wf.root, \"dag.svg\").as_posix())"
   ]
  },
  {
   "cell_type": "code",
   "execution_count": null,
   "metadata": {},
   "outputs": [],
   "source": [
    "# uncomment to run the workflow\n",
    "# subprocess.run([\"snakemake\", \"-c\", \"1\"], cwd=wf.root)"
   ]
  }
 ],
 "metadata": {
  "kernelspec": {
   "display_name": "hydroflows",
   "language": "python",
   "name": "python3"
  },
  "language_info": {
   "codemirror_mode": {
    "name": "ipython",
    "version": 3
   },
   "file_extension": ".py",
   "mimetype": "text/x-python",
   "name": "python",
   "nbconvert_exporter": "python",
   "pygments_lexer": "ipython3",
   "version": "3.11.10"
  }
 },
 "nbformat": 4,
 "nbformat_minor": 2
}<|MERGE_RESOLUTION|>--- conflicted
+++ resolved
@@ -95,16 +95,10 @@
     "sfincs_build = sfincs.SfincsBuild(\n",
     "    region=wf.get_ref(\"$config.region\"),\n",
     "    sfincs_root=\"models/sfincs\",\n",
-<<<<<<< HEAD
     "    config=wf.get_ref(\"$config.hydromt_sfincs_config\"),\n",
     "    catalog_path=wf.get_ref(\"$config.catalog_path\"),\n",
     "    plot_fig=wf.get_ref(\"$config.plot_fig\"),\n",
-=======
-    "    config=w.get_ref(\"$config.hydromt_sfincs_config\"),\n",
-    "    catalog_path=w.get_ref(\"$config.catalog_path\"),\n",
-    "    plot_fig=w.get_ref(\"$config.plot_fig\"),\n",
-    "    subgrid_output=w.get_ref(\"$config.subgrid_output\"),\n",
->>>>>>> 864dff12
+    "    subgrid_output=wf.get_ref(\"$config.subgrid_output\"),\n",
     ")\n",
     "wf.add_rule(sfincs_build, rule_id=\"sfincs_build\")\n"
    ]
@@ -197,12 +191,8 @@
     "    event_set_yaml=pluvial_events.output.event_set_yaml,\n",
     "    map_type=\"water_level\",\n",
     "    hazard_maps=sfincs_post.output.sfincs_zsmax,\n",
-<<<<<<< HEAD
     "    risk=wf.get_ref(\"$config.risk\"),\n",
-=======
-    "    risk=w.get_ref(\"$config.risk\"),\n",
     "    output_dir=fiat_build.output.fiat_cfg.parent/\"simulations\"\n",
->>>>>>> 864dff12
     ")\n",
     "wf.add_rule(fiat_update, rule_id=\"fiat_update\")\n",
     "\n",
