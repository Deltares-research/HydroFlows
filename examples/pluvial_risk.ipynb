{
 "cells": [
  {
   "cell_type": "markdown",
   "metadata": {},
   "source": [
    "# Pluvial flood risk"
   ]
  },
  {
   "cell_type": "code",
   "execution_count": null,
   "metadata": {},
   "outputs": [],
   "source": [
    "# Import packages\n",
    "import subprocess\n",
    "from pathlib import Path\n",
    "\n",
    "from hydroflows import Workflow, WorkflowConfig\n",
    "from hydroflows.log import setuplog\n",
    "from hydroflows.methods import fiat, flood_adapt, rainfall, sfincs\n",
    "from hydroflows.utils.example_data import fetch_data\n",
    "\n",
    "logger = setuplog(level=\"INFO\")"
   ]
  },
  {
   "cell_type": "code",
   "execution_count": null,
   "metadata": {},
   "outputs": [],
   "source": [
    "# Fetch the global build data (uncomment to fetch data required to run the workflow)\n",
    "cache_dir = fetch_data(data=\"global-data\")"
   ]
  },
  {
   "cell_type": "code",
   "execution_count": null,
   "metadata": {},
   "outputs": [],
   "source": [
    "# General setup of workflow\n",
    "# Define variables\n",
    "name = \"pluvial_risk\"\n",
    "pwd = Path().resolve()  # Get the current file location\n",
    "case_root = Path(pwd, \"cases\", name)  # output directory"
   ]
  },
  {
   "cell_type": "code",
   "execution_count": null,
   "metadata": {},
   "outputs": [],
   "source": [
    "# Setup the config file\n",
    "config = WorkflowConfig(\n",
    "    # general settings\n",
    "    region=Path(pwd, \"data/build/region.geojson\"),\n",
    "    catalog_path=Path(cache_dir, \"data_catalog.yml\"),\n",
    "    plot_fig=True,\n",
    "    # sfincs settings\n",
    "    hydromt_sfincs_config=Path(pwd, \"hydromt_config/sfincs_config.yml\"),\n",
    "    sfincs_exe=Path(pwd, \"bin/sfincs_v2.1.1/sfincs.exe\"),\n",
    "    subgrid_output=True,\n",
    "    # fiat settings\n",
    "    hydromt_fiat_config=Path(pwd, \"hydromt_config/fiat_config.yml\"),\n",
    "    fiat_exe=Path(pwd, \"bin/fiat_v0.2.0/fiat.exe\"),\n",
    "    risk=True,\n",
    "    # design events settings\n",
    "    start_date=\"2000-01-01\",\n",
    "    end_date=\"2021-12-31\",\n",
    "    rps=[10, 100],\n",
    ")\n"
   ]
  },
  {
   "cell_type": "code",
   "execution_count": null,
   "metadata": {},
   "outputs": [],
   "source": [
    "# create and empty workflow\n",
    "wf = Workflow(name=name, config=config, root=case_root)\n"
   ]
  },
  {
   "cell_type": "code",
   "execution_count": null,
   "metadata": {},
   "outputs": [],
   "source": [
    "# Sfincs build\n",
    "sfincs_build = sfincs.SfincsBuild(\n",
    "    region=wf.get_ref(\"$config.region\"),\n",
    "    sfincs_root=\"models/sfincs\",\n",
    "    config=wf.get_ref(\"$config.hydromt_sfincs_config\"),\n",
    "    catalog_path=wf.get_ref(\"$config.catalog_path\"),\n",
    "    plot_fig=wf.get_ref(\"$config.plot_fig\"),\n",
    "    subgrid_output=wf.get_ref(\"$config.subgrid_output\"),\n",
    ")\n",
<<<<<<< HEAD
    "wf.add_rule(sfincs_build, rule_id=\"sfincs_build\")\n"
=======
    "w.create_rule(sfincs_build, rule_id=\"sfincs_build\")\n"
>>>>>>> 9853720a
   ]
  },
  {
   "cell_type": "code",
   "execution_count": null,
   "metadata": {},
   "outputs": [],
   "source": [
    "# Fiat build\n",
    "fiat_build = fiat.FIATBuild(\n",
    "    region=sfincs_build.output.sfincs_region,\n",
    "    ground_elevation=sfincs_build.output.sfincs_subgrid_dep,\n",
    "    fiat_root=\"models/fiat\",\n",
    "    catalog_path=wf.get_ref(\"$config.catalog_path\"),\n",
    "    config=wf.get_ref(\"$config.hydromt_fiat_config\"),\n",
    ")\n",
<<<<<<< HEAD
    "wf.add_rule(fiat_build, rule_id=\"fiat_build\")\n"
=======
    "w.create_rule(fiat_build, rule_id=\"fiat_build\")\n"
>>>>>>> 9853720a
   ]
  },
  {
   "cell_type": "code",
   "execution_count": null,
   "metadata": {},
   "outputs": [],
   "source": [
    "# Define pluvial events from GPEX\n",
    "pluvial_events = rainfall.PluvialDesignEventsGPEX(\n",
    "    gpex_nc=Path(cache_dir, \"gpex.nc\"),  \n",
    "    region=sfincs_build.output.sfincs_region,\n",
    "    event_root=\"data/events\",\n",
    "    rps=wf.get_ref(\"$config.rps\"),\n",
    "    wildcard=\"pluvial_events\",\n",
    ")\n",
<<<<<<< HEAD
    "wf.add_rule(pluvial_events, rule_id=\"pluvial_events\")\n"
=======
    "w.create_rule(pluvial_events, rule_id=\"pluvial_events\")\n"
>>>>>>> 9853720a
   ]
  },
  {
   "cell_type": "code",
   "execution_count": null,
   "metadata": {},
   "outputs": [],
   "source": [
    "# Update the sfincs model with pluviual events\n",
    "sfincs_update = sfincs.SfincsUpdateForcing(\n",
    "    sfincs_inp=sfincs_build.output.sfincs_inp,\n",
    "    event_yaml=pluvial_events.output.event_yaml,\n",
    "    output_dir=sfincs_build.output.sfincs_inp.parent/\"simulations\"\n",
    ")\n",
<<<<<<< HEAD
    "wf.add_rule(sfincs_update, rule_id=\"sfincs_update\")\n"
=======
    "w.create_rule(sfincs_update, rule_id=\"sfincs_update\")\n"
>>>>>>> 9853720a
   ]
  },
  {
   "cell_type": "code",
   "execution_count": null,
   "metadata": {},
   "outputs": [],
   "source": [
    "# Run the sfincs model\n",
    "sfincs_run = sfincs.SfincsRun(\n",
    "    sfincs_inp=sfincs_update.output.sfincs_out_inp,\n",
    "    sfincs_exe=wf.get_ref(\"$config.sfincs_exe\"),\n",
    ")\n",
<<<<<<< HEAD
    "wf.add_rule(sfincs_run, rule_id=\"sfincs_run\")\n"
=======
    "w.create_rule(sfincs_run, rule_id=\"sfincs_run\")\n"
>>>>>>> 9853720a
   ]
  },
  {
   "cell_type": "code",
   "execution_count": null,
   "metadata": {},
   "outputs": [],
   "source": [
    "# Postprocesses SFINCS results\n",
    "sfincs_post = sfincs.SfincsPostprocess(\n",
    "    sfincs_map=sfincs_run.output.sfincs_map,\n",
    ")\n",
<<<<<<< HEAD
    "wf.add_rule(sfincs_post, rule_id=\"sfincs_post\")\n"
=======
    "w.create_rule(sfincs_post, rule_id=\"sfincs_post\")\n"
>>>>>>> 9853720a
   ]
  },
  {
   "cell_type": "code",
   "execution_count": null,
   "metadata": {},
   "outputs": [],
   "source": [
    "# Update FIAT hazard\n",
    "fiat_update = fiat.FIATUpdateHazard(\n",
    "    fiat_cfg=fiat_build.output.fiat_cfg,\n",
    "    event_set_yaml=pluvial_events.output.event_set_yaml,\n",
    "    map_type=\"water_level\",\n",
    "    hazard_maps=sfincs_post.output.sfincs_zsmax,\n",
    "    risk=wf.get_ref(\"$config.risk\"),\n",
    "    output_dir=fiat_build.output.fiat_cfg.parent/\"simulations\"\n",
    ")\n",
<<<<<<< HEAD
    "wf.add_rule(fiat_update, rule_id=\"fiat_update\")\n",
=======
    "w.create_rule(fiat_update, rule_id=\"fiat_update\")\n",
>>>>>>> 9853720a
    "\n",
    "# Run FIAT\n",
    "fiat_run = fiat.FIATRun(\n",
    "    fiat_cfg=fiat_update.output.fiat_out_cfg,\n",
    "    fiat_exe=wf.get_ref(\"$config.fiat_exe\"),\n",
    ")\n",
<<<<<<< HEAD
    "wf.add_rule(fiat_run, rule_id=\"fiat_run\")\n"
=======
    "w.create_rule(fiat_run, rule_id=\"fiat_run\")\n"
>>>>>>> 9853720a
   ]
  },
  {
   "cell_type": "code",
   "execution_count": null,
   "metadata": {},
   "outputs": [],
   "source": [
    "# %% Prepare FloodAdapt\n",
    "fa_run = flood_adapt.SetupFloodAdapt(\n",
    "    fiat_cfg=fiat_build.output.fiat_cfg,\n",
    "    sfincs_inp=sfincs_build.output.sfincs_inp,\n",
    "    event_set_yaml=pluvial_events.output.event_set_yaml,\n",
    ")\n",
<<<<<<< HEAD
    "wf.add_rule(fa_run, rule_id=\"setup_flood_adapt\")"
=======
    "w.create_rule(fa_run, rule_id=\"setup_flood_adapt\")"
>>>>>>> 9853720a
   ]
  },
  {
   "cell_type": "code",
   "execution_count": null,
   "metadata": {},
   "outputs": [],
   "source": [
    "# Visualize Fiat \n",
    "fiat_visualize = fiat.FIATVisualize(\n",
    "    fiat_cfg=fiat_update.output.fiat_out_cfg,\n",
    "    fiat_output_csv=fiat_run.output.fiat_out_csv,\n",
    "    spatial_joins_cfg=fiat_build.output.spatial_joins_cfg,\n",
    ")\n",
<<<<<<< HEAD
    "wf.add_rule(fiat_visualize, rule_id=\"fiat_visualize\")"
=======
    "w.create_rule(fiat_visualize, rule_id=\"fiat_visualize\")"
>>>>>>> 9853720a
   ]
  },
  {
   "cell_type": "code",
   "execution_count": null,
   "metadata": {},
   "outputs": [],
   "source": [
    "# run workflow\n",
    "wf.dryrun()\n"
   ]
  },
  {
   "cell_type": "code",
   "execution_count": null,
   "metadata": {},
   "outputs": [],
   "source": [
    "# Write the workflow to a Snakefile\n",
    "wf.to_snakemake()\n",
    "\n",
    "# show the files in the case directory\n",
    "print(f\"{wf.root.relative_to(pwd)}:\")\n",
    "for f in wf.root.iterdir():\n",
    "    print(f\"- {f.name}\")"
   ]
  },
  {
   "cell_type": "code",
   "execution_count": null,
   "metadata": {},
   "outputs": [],
   "source": [
    "from IPython.display import SVG\n",
    "\n",
    "# (test) run the workflow with snakemake and visualize the directed acyclic graph\n",
    "# make sure to have snakemake installed in your environment\n",
    "subprocess.run('snakemake --dag | dot -Tsvg > dag.svg', cwd=wf.root, shell=True).check_returncode()\n",
    "\n",
    "# show the dag\n",
    "SVG(Path(wf.root, \"dag.svg\").as_posix())"
   ]
  },
  {
   "cell_type": "code",
   "execution_count": null,
   "metadata": {},
   "outputs": [],
   "source": [
    "# uncomment to run the workflow\n",
    "# subprocess.run([\"snakemake\", \"-c\", \"1\"], cwd=wf.root)"
   ]
  }
 ],
 "metadata": {
  "kernelspec": {
   "display_name": "hydroflows",
   "language": "python",
   "name": "python3"
  },
  "language_info": {
   "codemirror_mode": {
    "name": "ipython",
    "version": 3
   },
   "file_extension": ".py",
   "mimetype": "text/x-python",
   "name": "python",
   "nbconvert_exporter": "python",
   "pygments_lexer": "ipython3",
   "version": "3.11.11"
  }
 },
 "nbformat": 4,
 "nbformat_minor": 2
}<|MERGE_RESOLUTION|>--- conflicted
+++ resolved
@@ -100,11 +100,7 @@
     "    plot_fig=wf.get_ref(\"$config.plot_fig\"),\n",
     "    subgrid_output=wf.get_ref(\"$config.subgrid_output\"),\n",
     ")\n",
-<<<<<<< HEAD
-    "wf.add_rule(sfincs_build, rule_id=\"sfincs_build\")\n"
-=======
-    "w.create_rule(sfincs_build, rule_id=\"sfincs_build\")\n"
->>>>>>> 9853720a
+    "wf.create_rule(sfincs_build, rule_id=\"sfincs_build\")\n"
    ]
   },
   {
@@ -121,11 +117,7 @@
     "    catalog_path=wf.get_ref(\"$config.catalog_path\"),\n",
     "    config=wf.get_ref(\"$config.hydromt_fiat_config\"),\n",
     ")\n",
-<<<<<<< HEAD
-    "wf.add_rule(fiat_build, rule_id=\"fiat_build\")\n"
-=======
-    "w.create_rule(fiat_build, rule_id=\"fiat_build\")\n"
->>>>>>> 9853720a
+    "wf.create_rule(fiat_build, rule_id=\"fiat_build\")\n"
    ]
   },
   {
@@ -142,11 +134,7 @@
     "    rps=wf.get_ref(\"$config.rps\"),\n",
     "    wildcard=\"pluvial_events\",\n",
     ")\n",
-<<<<<<< HEAD
-    "wf.add_rule(pluvial_events, rule_id=\"pluvial_events\")\n"
-=======
-    "w.create_rule(pluvial_events, rule_id=\"pluvial_events\")\n"
->>>>>>> 9853720a
+    "wf.create_rule(pluvial_events, rule_id=\"pluvial_events\")\n"
    ]
   },
   {
@@ -161,11 +149,7 @@
     "    event_yaml=pluvial_events.output.event_yaml,\n",
     "    output_dir=sfincs_build.output.sfincs_inp.parent/\"simulations\"\n",
     ")\n",
-<<<<<<< HEAD
-    "wf.add_rule(sfincs_update, rule_id=\"sfincs_update\")\n"
-=======
-    "w.create_rule(sfincs_update, rule_id=\"sfincs_update\")\n"
->>>>>>> 9853720a
+    "wf.create_rule(sfincs_update, rule_id=\"sfincs_update\")\n"
    ]
   },
   {
@@ -179,11 +163,7 @@
     "    sfincs_inp=sfincs_update.output.sfincs_out_inp,\n",
     "    sfincs_exe=wf.get_ref(\"$config.sfincs_exe\"),\n",
     ")\n",
-<<<<<<< HEAD
-    "wf.add_rule(sfincs_run, rule_id=\"sfincs_run\")\n"
-=======
-    "w.create_rule(sfincs_run, rule_id=\"sfincs_run\")\n"
->>>>>>> 9853720a
+    "wf.create_rule(sfincs_run, rule_id=\"sfincs_run\")\n"
    ]
   },
   {
@@ -196,11 +176,7 @@
     "sfincs_post = sfincs.SfincsPostprocess(\n",
     "    sfincs_map=sfincs_run.output.sfincs_map,\n",
     ")\n",
-<<<<<<< HEAD
-    "wf.add_rule(sfincs_post, rule_id=\"sfincs_post\")\n"
-=======
-    "w.create_rule(sfincs_post, rule_id=\"sfincs_post\")\n"
->>>>>>> 9853720a
+    "wf.create_rule(sfincs_post, rule_id=\"sfincs_post\")\n"
    ]
   },
   {
@@ -218,22 +194,14 @@
     "    risk=wf.get_ref(\"$config.risk\"),\n",
     "    output_dir=fiat_build.output.fiat_cfg.parent/\"simulations\"\n",
     ")\n",
-<<<<<<< HEAD
-    "wf.add_rule(fiat_update, rule_id=\"fiat_update\")\n",
-=======
-    "w.create_rule(fiat_update, rule_id=\"fiat_update\")\n",
->>>>>>> 9853720a
+    "wf.create_rule(fiat_update, rule_id=\"fiat_update\")\n",
     "\n",
     "# Run FIAT\n",
     "fiat_run = fiat.FIATRun(\n",
     "    fiat_cfg=fiat_update.output.fiat_out_cfg,\n",
     "    fiat_exe=wf.get_ref(\"$config.fiat_exe\"),\n",
     ")\n",
-<<<<<<< HEAD
-    "wf.add_rule(fiat_run, rule_id=\"fiat_run\")\n"
-=======
-    "w.create_rule(fiat_run, rule_id=\"fiat_run\")\n"
->>>>>>> 9853720a
+    "wf.create_rule(fiat_run, rule_id=\"fiat_run\")\n"
    ]
   },
   {
@@ -248,11 +216,7 @@
     "    sfincs_inp=sfincs_build.output.sfincs_inp,\n",
     "    event_set_yaml=pluvial_events.output.event_set_yaml,\n",
     ")\n",
-<<<<<<< HEAD
-    "wf.add_rule(fa_run, rule_id=\"setup_flood_adapt\")"
-=======
-    "w.create_rule(fa_run, rule_id=\"setup_flood_adapt\")"
->>>>>>> 9853720a
+    "wf.create_rule(fa_run, rule_id=\"setup_flood_adapt\")"
    ]
   },
   {
@@ -267,11 +231,7 @@
     "    fiat_output_csv=fiat_run.output.fiat_out_csv,\n",
     "    spatial_joins_cfg=fiat_build.output.spatial_joins_cfg,\n",
     ")\n",
-<<<<<<< HEAD
-    "wf.add_rule(fiat_visualize, rule_id=\"fiat_visualize\")"
-=======
-    "w.create_rule(fiat_visualize, rule_id=\"fiat_visualize\")"
->>>>>>> 9853720a
+    "wf.create_rule(fiat_visualize, rule_id=\"fiat_visualize\")"
    ]
   },
   {
