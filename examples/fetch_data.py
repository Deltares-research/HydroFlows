--- conflicted
+++ resolved
@@ -1,21 +1,18 @@
 """Data for examples and testing of HydroFlows."""
+import json
+import sys
 from pathlib import Path
 
 import pooch
 
 # update the base URL and registry with new versions of the data
-<<<<<<< HEAD
 BASE_URL = "doi:10.5281/zenodo.14193685"
-=======
-BASE_URL = "doi:10.5281/zenodo.14164946"
->>>>>>> 51713e43
 REGISTRY = {
     "global-data.tar.gz": "341310bd92b002369563ca764a552c17b95595ba07626205b7568c24a76eae5b",
     "fiat-model.tar.gz": "42c8a1c7fe624f724e56b3c0604526fa79847de5c4f1b11da4133d470611aed1",
     "sfincs-model.tar.gz": "0ed6910fe4e52f23210e7607c70c163b1ad0ad5f5d2ea8a68497b84c705e4d18",
     "wflow-model.tar.gz": "0cdf0bdcd073285ac8e39643707eb3687d5d11b12e87697b999947e513b11023",
 }
-
 PROCESSORS = {
     "tar.gz": pooch.Untar,
     "zip": pooch.Unzip,
@@ -63,14 +60,6 @@
 
 
 if __name__ == "__main__":
-<<<<<<< HEAD
-    pwd = Path(__file__).parent
-    cache_dir = Path(pwd, "data")
-    for item in REGISTRY:
-        name = item.split(".", 1)[0]
-        fetch(data=name, output_dir=cache_dir / name)
-    pass
-=======
     if len(sys.argv) == 1 and "snakemake" not in globals():
         pwd = Path(__file__).parent
         cache_dir = Path(pwd, "data")
@@ -86,5 +75,4 @@
             output_file = Path(snakemake.output.output_file)
         data = output_file.stem.split(".", 2)[0]
         output_dir = output_file.parent
-        fetch(data=data, output_dir=output_dir)
->>>>>>> 51713e43
+        fetch(data=data, output_dir=output_dir)