--- conflicted
+++ resolved
@@ -35,6 +35,8 @@
     output_dir: Path | str,
 ):
     """Fetch data by simply calling the function."""
+    print(f"Fetching data: {data} to {output_dir}")
+
     # Quick check whether the data can be found
     choices_raw = list(REGISTRY.keys())
     choices = [item.split(".", 1)[0] for item in choices_raw]
@@ -59,22 +61,19 @@
 
 
 if __name__ == "__main__":
-<<<<<<< HEAD
-    pwd = Path(__file__).parent
-    cache_dir = Path(pwd, "data")
-    for item in REGISTRY:
-        name = item.split(".", 1)[0]
-        fetch(data=name, output_dir=cache_dir / name)
-    pass
-=======
-    if len(sys.argv) == 2:  # hydroflows run
-        args = json.loads(sys.argv[1])
-        output_file = Path(args.get("output", {}).get("output_file"))
-    elif "snakemake" in globals():
-        snakemake = globals()["snakemake"]
-        output_file = Path(snakemake.output.output_file)
-    data = output_file.stem.split(".", 2)[0]
-    output_dir = output_file.parent
-    print(f"Fetching data: {data} to {output_dir}")
-    fetch(data=data, output_dir=output_dir)
->>>>>>> b48133df
+    if len(sys.argv) == 1 and "snakemake" not in globals():
+        pwd = Path(__file__).parent
+        cache_dir = Path(pwd, "data")
+        for item in REGISTRY:
+            name = item.split(".", 1)[0]
+            fetch(data=name, output_dir=cache_dir / name)
+    else:
+        if len(sys.argv) == 2:  # hydroflows run
+            args = json.loads(sys.argv[1])
+            output_file = Path(args.get("output", {}).get("output_file"))
+        elif "snakemake" in globals():
+            snakemake = globals()["snakemake"]
+            output_file = Path(snakemake.output.output_file)
+        data = output_file.stem.split(".", 2)[0]
+        output_dir = output_file.parent
+        fetch(data=data, output_dir=output_dir)