--- conflicted
+++ resolved
@@ -28,7 +28,7 @@
     "from hydroflows.utils.example_data import fetch_data\n",
     "from hydroflows.workflow import Workflow, WorkflowConfig\n",
     "\n",
-    "logger = setuplog(level=\"INFO\")"
+    "logger = setuplog(level=\"INFO\")\n"
    ]
   },
   {
@@ -69,14 +69,9 @@
    "source": [
     "# Setup the configuration\n",
     "config = WorkflowConfig(\n",
-<<<<<<< HEAD
-    "    catalog_path=Path(cache_dir, \"data_catalog.yml\"),\n",
-    "    sfincs_run_method = \"docker\",\n",
-=======
     "    config=Path(pwd_rel, \"hydromt_config/sfincs_config.yml\"),\n",
     "    catalog_path=Path(cache_dir, \"data_catalog.yml\"),\n",
     "    sfincs_exe=Path(pwd_rel, \"../bin/sfincs_v2.1.1/sfincs.exe\"),\n",
->>>>>>> 1db23955
     "    start_date=\"2014-01-01\",\n",
     "    end_date=\"2021-12-31\",\n",
     "    # sfincs settings\n",
@@ -166,18 +161,7 @@
    "cell_type": "markdown",
    "metadata": {},
    "source": [
-<<<<<<< HEAD
-    "# Derive pluvial events from rainfall data\n",
-    "pluvial_events = rainfall.PluvialDesignEvents(\n",
-    "    precip_nc=get_rainfall.output.precip_nc,\n",
-    "    event_root=\"data/events/{region}_events\",\n",
-    "    rps=w.get_ref(\"$config.rps\"),\n",
-    "    wildcard=\"pluvial_events\",\n",
-    ")\n",
-    "w.create_rule(pluvial_events, rule_id=\"pluvial_events\")\n"
-=======
     "### Derive flood hazard"
->>>>>>> 1db23955
    ]
   },
   {
@@ -190,24 +174,14 @@
     "sfincs_update = sfincs.SfincsUpdateForcing(\n",
     "    sfincs_inp=sfincs_build.output.sfincs_inp,\n",
     "    event_yaml=pluvial_events.output.event_yaml,\n",
-<<<<<<< HEAD
-    "    event_name=\"{pluvial_events}\",\n",
-    "    output_dir=sfincs_build.output.sfincs_inp.parent/\"simulations\"/\"{pluvial_events}\",\n",
-    "    copy_model=True # Necessary for CWL to work\n",
-=======
     "    output_dir=sfincs_build.output.sfincs_inp.parent/\"simulations\"/\"{region}\"\n",
->>>>>>> 1db23955
     ")\n",
     "wf.create_rule(sfincs_update, rule_id=\"sfincs_update\")\n",
     "\n",
     "# Run SFINCS model\n",
     "sfincs_run = sfincs.SfincsRun(\n",
     "    sfincs_inp=sfincs_update.output.sfincs_out_inp,\n",
-<<<<<<< HEAD
-    "    run_method=w.get_ref(\"$config.sfincs_run_method\"),\n",
-=======
     "    sfincs_exe=wf.get_ref(\"$config.sfincs_exe\"),\n",
->>>>>>> 1db23955
     ")\n",
     "wf.create_rule(sfincs_run, rule_id=\"sfincs_run\")\n",
     "\n",
@@ -243,27 +217,8 @@
    "metadata": {},
    "outputs": [],
    "source": [
-<<<<<<< HEAD
-    "w.to_cwl(cwlfile=w.root/\"workflow.cwl\", dryrun=False)"
-   ]
-  },
-  {
-   "cell_type": "code",
-   "execution_count": null,
-   "metadata": {},
-   "outputs": [],
-   "source": [
-    "# Write the workflow to a Snakefile and snakefile.config.yml\n",
-    "w.to_snakemake()\n",
-    "\n",
-    "# show the top 25 lines of the Snakefile\n",
-    "with open(w.root / \"Snakefile\", \"r\") as f:\n",
-    "    for _ in range(25):\n",
-    "        print(f.readline().strip('\\n'))"
-=======
     "# Do a dry run of the workflow\n",
     "wf.dryrun()"
->>>>>>> 1db23955
    ]
   },
   {
