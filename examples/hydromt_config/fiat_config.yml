setup_output:
  output_dir: output
  output_csv_name: output.csv
  output_vector_name: spatial.gpkg

setup_vulnerability:
  vulnerability_fn: jrc_vulnerability_curves
  vulnerability_identifiers_and_linking_fn: jrc_vulnerability_curves_linking
  unit: m
  continent: Europe

setup_exposure_buildings:
  asset_locations: OSM
  occupancy_type: OSM
  max_potential_damage: jrc_damage_values
  ground_floor_height: 0
  unit: m
  extraction_method: centroid
<<<<<<< HEAD
  country: "Italy"

setup_aggregation_areas:
  res_x: 450
  res_y: 450
=======
  damage_types: ["structure", "content"]
  country: "Italy"
  eur_to_us_dollar: True

setup_aggregation_areas:
  res_x: 500
  res_y: 500
>>>>>>> 54a9e9a6

setup_exposure_roads:
  roads_fn: "OSM"
  road_types: ["motorway", "primary", "secondary", "tertiary"]
  road_damage: null
  unit: "meters"<|MERGE_RESOLUTION|>--- conflicted
+++ resolved
@@ -16,13 +16,6 @@
   ground_floor_height: 0
   unit: m
   extraction_method: centroid
-<<<<<<< HEAD
-  country: "Italy"
-
-setup_aggregation_areas:
-  res_x: 450
-  res_y: 450
-=======
   damage_types: ["structure", "content"]
   country: "Italy"
   eur_to_us_dollar: True
@@ -30,7 +23,6 @@
 setup_aggregation_areas:
   res_x: 500
   res_y: 500
->>>>>>> 54a9e9a6
 
 setup_exposure_roads:
   roads_fn: "OSM"
