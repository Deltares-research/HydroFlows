"""Testing of command line interface."""
import os

<<<<<<< HEAD
=======
import pytest

>>>>>>> 818310b8
from hydroflows.cli.main import cli


def test_cli_main(cli_obj):
    result = cli_obj.invoke(
        cli, [
            '--help'
        ],
        echo=True
    )
    assert result.exit_code == 0


def test_cli_run_help(cli_obj):
    result = cli_obj.invoke(
        cli, [
            'run',
            '--help'
        ],
        echo=True
    )
    assert result.exit_code == 0




def test_cli_run_SUBCOMMAND(cli_obj):
    result = cli_obj.invoke(
        cli, [
            'run',
            'test_method',
            '--input',
            'file1=./file1.txt',
            '-i',
            'file2=./file2.txt',
            '--output',
            'file=./output.txt',
            '-v'
        ],
        echo=True
    )

    assert result.exit_code == 0
    # check if log file appears
    log_file = "hydroflows_run_test_method.log"
    assert os.path.isfile(log_file)
    # remove log file afterwards
    os.remove(log_file)<|MERGE_RESOLUTION|>--- conflicted
+++ resolved
@@ -1,11 +1,8 @@
 """Testing of command line interface."""
 import os
 
-<<<<<<< HEAD
-=======
 import pytest
 
->>>>>>> 818310b8
 from hydroflows.cli.main import cli
 
 
@@ -29,25 +26,33 @@
     )
     assert result.exit_code == 0
 
+@pytest.mark.parametrize(
+        "params",  # test with and without optional params
+        [
+            [],
+            ['-p', 'arg1=2']
+        ]
+)
+def test_cli_run_method(cli_obj, params):
+    inputs = [
+        '--input',
+        'file1=./file1.txt',
+        '-i',
+        'file2=./file2.txt',
+        ]
+    outputs = [
+        '--output',
+        'file=./output.txt',
+    ]
 
-
-
-def test_cli_run_SUBCOMMAND(cli_obj):
     result = cli_obj.invoke(
         cli, [
             'run',
             'test_method',
-            '--input',
-            'file1=./file1.txt',
-            '-i',
-            'file2=./file2.txt',
-            '--output',
-            'file=./output.txt',
             '-v'
-        ],
+        ] + inputs + outputs + params,
         echo=True
     )
-
     assert result.exit_code == 0
     # check if log file appears
     log_file = "hydroflows_run_test_method.log"
