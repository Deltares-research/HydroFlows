# tests typical input/output related things
<<<<<<< HEAD
import os

import hydroflows
=======
from pathlib import Path
from hydroflows.templates import create_folders
>>>>>>> 1cc6070a


def test_create_folders(tmpdir):
    # FIXME: this test is not complete
    # test if deepest folder is created
<<<<<<< HEAD
    hydroflows.create_folders(root_folder)
    assert(os.path.isdir(root_folder))
=======
    root_folder = Path(tmpdir, "test")
    create_folders(root_folder)
    assert root_folder.exists()
>>>>>>> 1cc6070a
<|MERGE_RESOLUTION|>--- conflicted
+++ resolved
@@ -1,22 +1,12 @@
 # tests typical input/output related things
-<<<<<<< HEAD
-import os
+from pathlib import Path
 
-import hydroflows
-=======
-from pathlib import Path
 from hydroflows.templates import create_folders
->>>>>>> 1cc6070a
 
 
 def test_create_folders(tmpdir):
     # FIXME: this test is not complete
     # test if deepest folder is created
-<<<<<<< HEAD
-    hydroflows.create_folders(root_folder)
-    assert(os.path.isdir(root_folder))
-=======
     root_folder = Path(tmpdir, "test")
     create_folders(root_folder)
-    assert root_folder.exists()
->>>>>>> 1cc6070a
+    assert root_folder.exists()