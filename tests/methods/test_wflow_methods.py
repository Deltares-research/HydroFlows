import platform
from pathlib import Path

import pytest
import xarray as xr
from hydromt_wflow import WflowModel

from hydroflows.methods.wflow import (
    WflowBuild,
    WflowRun,
    WflowUpdateChangeFactors,
    WflowUpdateForcing,
)


@pytest.mark.requires_test_data()
@pytest.mark.slow()
def test_wflow_build(
    region: Path, build_cfgs: dict, global_catalog: Path, tmp_path: Path
):
    # required inputs
    region = region.as_posix()
    wflow_root = Path(tmp_path, "wflow_model")

    # some additional params
    catalog_path = global_catalog.as_posix()
    gauges = None
    plot_fig = False

    rule = WflowBuild(
        region=region,
        config=build_cfgs["wflow_build"],
        gauges=gauges,
        wflow_root=wflow_root,
        catalog_path=catalog_path,
        plot_fig=plot_fig,
    )

    rule.run_with_checks()

    # FIXME: add params gauges, then uncomment this
    # fn_geoms = Path(fn_wflow_toml.parent, "staticgeoms", "gauges_locs.geojson")
    # assert fn_geoms.exists()


@pytest.mark.requires_test_data()
<<<<<<< HEAD
@pytest.mark.parametrize("copy_model", [True, False])
def test_wflow_update_forcing(
    wflow_tmp_model: Path, global_catalog: Path, copy_model: bool
):
=======
def test_wflow_update_factors(
    tmp_path: Path,
    cmip6_stats: list,
    wflow_cached_model: Path,
):
    rule = WflowUpdateChangeFactors(
        change_factor_dataset=Path(
            cmip6_stats,
            "change_factor",
            "change_NOAA-GFDL_GFDL-ESM4_ssp585_2090-2100.nc",
        ),
        wflow_toml=Path(wflow_cached_model, "wflow_sbm.toml"),
        output_dir=tmp_path,
    )
    rule.run_with_checks()

    assert rule.output.wflow_change_factors.is_file()
    ds = xr.open_dataset(rule.output.wflow_change_factors)
    assert int(ds["precip"].values.mean() * 100) == 102
    assert ds["latitude"].size == 200
    ds = None


@pytest.mark.requires_test_data()
def test_wflow_update_forcing(wflow_tmp_model: Path, global_catalog: Path):
>>>>>>> e4933449
    # required inputs
    wflow_toml = Path(wflow_tmp_model, "wflow_sbm.toml")
    start_time = "2020-02-01"
    end_time = "2020-02-10"
    # Check output dir if subdir of wflow dir
    output_dir1 = wflow_tmp_model / "sim"
    # Check output dir if not subdir of wflow dir
    output_dir2 = wflow_tmp_model.parent / "sim"
    # additional param
    catalog_path = global_catalog.as_posix()

    rule = WflowUpdateForcing(
        wflow_toml=wflow_toml,
        start_time=start_time,
        end_time=end_time,
        catalog_path=catalog_path,
        output_dir=output_dir1,
        copy_model=copy_model,
    )

    assert rule.output.wflow_out_toml == rule.params.output_dir / "wflow_sbm.toml"

    rule.run_with_checks()

    # This should fail when copy model == False
    if not copy_model:
        with pytest.raises(
            ValueError,
            match="Output directory must be relative to input directory when not copying model.",
        ):
            rule = WflowUpdateForcing(
                wflow_toml=wflow_toml,
                start_time=start_time,
                end_time=end_time,
                catalog_path=catalog_path,
                output_dir=output_dir2,
                copy_model=copy_model,
            )
    else:
        rule = WflowUpdateForcing(
            wflow_toml=wflow_toml,
            start_time=start_time,
            end_time=end_time,
            catalog_path=catalog_path,
            output_dir=output_dir1,
            copy_model=copy_model,
        )
        assert rule.output.wflow_out_toml == rule.params.output_dir / "wflow_sbm.toml"
        rule.run_with_checks()


@pytest.mark.slow()
@pytest.mark.requires_test_data()
@pytest.mark.parametrize("method", ["docker", "exe", "julia", "script", "apptainer"])
def test_wflow_run(
    wflow_sim_model: Path,
    method: str,
    has_wflow_julia: bool,
    wflow_exe: Path,
    wflow_run_script: Path,
    has_docker: bool,
    has_apptainer: bool,
):
    # check if wflow julia is installed
    if (method == "julia" or method == "script") and not has_wflow_julia:
        pytest.skip("Wflow Julia is not installed.")
    elif method == "exe" and wflow_exe.is_file() is False:
        pytest.skip(f"Wflow executable is not available {wflow_exe}")
    elif method == "exe" and platform.system() != "Windows":
        pytest.skip("Wflow exe only supported on Windows")
    elif method == "docker" and has_docker is False:
        pytest.skip("Docker is not available.")
    elif method == "apptainer" and has_apptainer is False:
        pytest.skip("Apptainer is not available.")

    # run the model
    wflow_toml = Path(wflow_sim_model, "wflow_sbm.toml")
    wflow_scalar = Path(wflow_toml.parent, "run_default", "output_scalar.nc")
    if wflow_scalar.is_file():
        wflow_scalar.unlink()

    wf = WflowModel(root=wflow_sim_model, mode="r+")
    wf.setup_config(
        **{"starttime": "2014-01-01T00:00:00", "endtime": "2014-01-02T00:00:00"}
    )
    wf.write_config()
    assert wflow_toml.is_file()

    wf_run = WflowRun(
        wflow_toml=wflow_toml,
        julia_num_threads=2,
        run_method=method,
        wflow_bin=wflow_exe,
        wflow_run_script=wflow_run_script,
    )
    assert wf_run.output.wflow_output_timeseries == wflow_scalar
    wf_run.run_with_checks()<|MERGE_RESOLUTION|>--- conflicted
+++ resolved
@@ -44,12 +44,6 @@
 
 
 @pytest.mark.requires_test_data()
-<<<<<<< HEAD
-@pytest.mark.parametrize("copy_model", [True, False])
-def test_wflow_update_forcing(
-    wflow_tmp_model: Path, global_catalog: Path, copy_model: bool
-):
-=======
 def test_wflow_update_factors(
     tmp_path: Path,
     cmip6_stats: list,
@@ -74,8 +68,10 @@
 
 
 @pytest.mark.requires_test_data()
-def test_wflow_update_forcing(wflow_tmp_model: Path, global_catalog: Path):
->>>>>>> e4933449
+@pytest.mark.parametrize("copy_model", [True, False])
+def test_wflow_update_forcing(
+    wflow_tmp_model: Path, global_catalog: Path, copy_model: bool
+):
     # required inputs
     wflow_toml = Path(wflow_tmp_model, "wflow_sbm.toml")
     start_time = "2020-02-01"
