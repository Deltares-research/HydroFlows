"""Testing for FIAT rules."""

import os
import platform
from pathlib import Path

import geopandas as gpd
import hydromt_fiat
import numpy as np
import pytest
import xarray as xr
from hydromt_fiat.fiat import FiatModel

from hydroflows.methods.fiat import FIATBuild, FIATRun, FIATUpdateHazard

FIAT_DATA_PATH = Path(
    os.path.dirname(hydromt_fiat.__file__),
    "data",
    "hydromt_fiat_catalog_global.yml",
).as_posix()

FIAT_EXE = Path(
    Path(__file__).parent.parent,
    "_bin",
    "fiat",
    "fiat.exe",
)

HAS_FIAT_PYTHON = False
try:
    import fiat  # noqa: F401

    HAS_FIAT_PYTHON = True
except ImportError:
    pass


@pytest.fixture()
def fiat_simple_root(tmp_path: Path, sfincs_region_path):
    root = Path(tmp_path, "fiat_simple_model")

    model = FiatModel(
        root=root,
        mode="w+",
        data_libs=[
            FIAT_DATA_PATH,
            "artifact_data",
        ],
    )
    region_gdf = gpd.read_file(sfincs_region_path).to_crs(4326)
    model.setup_region({"geom": region_gdf})
    model.setup_output()
    model.setup_vulnerability(
        vulnerability_fn="jrc_vulnerability_curves",
        vulnerability_identifiers_and_linking_fn="jrc_vulnerability_curves_linking",
        unit="m",
        continent="europe",
    )
    model.setup_exposure_buildings(
        asset_locations="OSM",
        occupancy_type="OSM",
        max_potential_damage="jrc_damage_values",
        ground_floor_height=0,
        unit="m",
        extraction_method="centroid",
        damage_types=["structure", "content"],
        country="Italy",
    )
    model.write()
    return root


@pytest.fixture()
def hazard_map_data(sfincs_region_path: Path) -> xr.DataArray:
    # Get extent sfincs model
    geom = gpd.read_file(sfincs_region_path).to_crs(4326)
    bbox = list(geom.bounds.loc[0])

    # Make coordinates for hazard map
    lons = np.linspace(bbox[0], bbox[2], 5)
    lats = np.linspace(bbox[3], bbox[1], 5)

    data = np.ones([len(lats), len(lons)])
    da = xr.DataArray(data, coords={"lat": lats, "lon": lons}, dims=["lat", "lon"])
    da.name = "flood_map"
    da.raster.set_crs(4326)
    # da.raster.set_nodata(nodata=-9999.)
    da = da.raster.gdal_compliant()
    return da


@pytest.fixture()
def first_hazard_map(tmp_path: Path, hazard_map_data: xr.DataArray) -> Path:
    # Set root
    root = Path(tmp_path, "flood_map_rp010.nc")
    hazard_map_data.to_netcdf(root)
    return root


@pytest.fixture()
def second_hazard_map(tmp_path: Path, hazard_map_data: xr.DataArray) -> Path:
    # Set root
    root = Path(tmp_path, "flood_map_rp050.nc")
    (hazard_map_data * 2).to_netcdf(root)
    return root


def test_fiat_build(tmp_path: Path, sfincs_region_path: Path):
    # Setting input data
    region = sfincs_region_path.as_posix()
    fiat_root = Path(tmp_path, "fiat_model")

    # Setup the rule
    rule = FIATBuild(region=region, fiat_root=fiat_root)
    rule.run_with_checks()


def test_fiat_update_hazard(
    fiat_simple_root: Path,
    first_hazard_map: Path,
    second_hazard_map: Path,
    event_set_file: Path,
):
    # Specify in- and output
    fiat_cfg = Path(fiat_simple_root) / "settings.toml"
    # Setup the method.
    rule = FIATUpdateHazard(
        fiat_cfg=fiat_cfg,
        event_set_yaml=event_set_file,
        hazard_maps=[first_hazard_map, second_hazard_map],
    )
    rule.run_with_checks()


<<<<<<< HEAD
@pytest.mark.skipif(True, reason="requires complete fiat model instance")
=======
# TODO add the hazard data.
>>>>>>> 604b66ec
@pytest.mark.skipif(not FIAT_EXE.exists(), reason="fiat executable not found")
@pytest.mark.skipif(platform.system() != "Windows", reason="only supported on Windows")
def test_fiat_run_exe(fiat_simple_root: Path):
    # specify in- and output
    fiat_cfg = Path(fiat_simple_root) / "settings.toml"
    # Setup the method
    rule = FIATRun(fiat_cfg=fiat_cfg, fiat_bin=FIAT_EXE)
    rule.run_with_checks()


@pytest.mark.skipif(True, reason="requires complete fiat model instance")
@pytest.mark.skipif(not HAS_FIAT_PYTHON, reason="fiat python package not found")
def test_fiat_run_py(fiat_simple_root: Path):
    # specify in- and output
    fiat_cfg = Path(fiat_simple_root) / "settings.toml"
    # Setup the method
    rule = FIATRun(fiat_cfg=fiat_cfg, fiat_python=True)
    rule.run_with_checks()<|MERGE_RESOLUTION|>--- conflicted
+++ resolved
@@ -132,11 +132,7 @@
     rule.run_with_checks()
 
 
-<<<<<<< HEAD
-@pytest.mark.skipif(True, reason="requires complete fiat model instance")
-=======
 # TODO add the hazard data.
->>>>>>> 604b66ec
 @pytest.mark.skipif(not FIAT_EXE.exists(), reason="fiat executable not found")
 @pytest.mark.skipif(platform.system() != "Windows", reason="only supported on Windows")
 def test_fiat_run_exe(fiat_simple_root: Path):
