"""Testing for FIAT rules."""

import platform
from pathlib import Path

import geopandas as gpd
import numpy as np
import pytest
import xarray as xr

from hydroflows.methods.fiat import FIATBuild, FIATRun, FIATUpdateHazard

<<<<<<< HEAD
FIAT_EXE = Path(
    Path(__file__).parent.parent,
    "_bin",
    "fiat",
    "fiat.exe",
)
=======
FIAT_DATA_PATH = Path(
    os.path.dirname(hydromt_fiat.__file__),
    "data",
    "hydromt_fiat_catalog_global.yml",
).as_posix()
>>>>>>> 73ed1dd3


@pytest.fixture()
def hazard_map_data(sfincs_test_region: Path) -> xr.DataArray:
    # Get extent sfincs model
    geom = gpd.read_file(sfincs_test_region).to_crs(4326)
    bbox = list(geom.bounds.loc[0])

    # Make coordinates for hazard map
    lons = np.linspace(bbox[0], bbox[2], 5)
    lats = np.linspace(bbox[3], bbox[1], 5)

    data = np.ones([len(lats), len(lons)])
    da = xr.DataArray(data, coords={"lat": lats, "lon": lons}, dims=["lat", "lon"])
    da.name = "flood_map"
    da.raster.set_crs(4326)
    # da.raster.set_nodata(nodata=-9999.)
    da = da.raster.gdal_compliant()
    return da


@pytest.fixture()
def first_hazard_map(tmp_path: Path, hazard_map_data: xr.DataArray) -> Path:
    # Set root
    root = Path(tmp_path, "flood_map_rp010.nc")
    hazard_map_data.to_netcdf(root)
    return root


@pytest.fixture()
def second_hazard_map(tmp_path: Path, hazard_map_data: xr.DataArray) -> Path:
    # Set root
    root = Path(tmp_path, "flood_map_rp050.nc")
    (hazard_map_data * 2).to_netcdf(root)
    return root


def test_fiat_build(tmp_path: Path, sfincs_test_region: Path, build_cfgs: dict):
    # Setting input data
    region = sfincs_test_region.as_posix()
    fiat_root = Path(tmp_path, "fiat_model")

    # Setup the rule
    rule = FIATBuild(
        region=region, config=build_cfgs["fiat_build"], fiat_root=fiat_root
    )
    rule.run_with_checks()


def test_fiat_update_hazard(
    fiat_tmp_model: Path,
    first_hazard_map: Path,
    second_hazard_map: Path,
    event_set_file: Path,
):
    # Specify in- and output
    fiat_cfg = Path(fiat_tmp_model) / "settings.toml"
    # Setup the method.
    rule = FIATUpdateHazard(
        fiat_cfg=fiat_cfg,
        event_set_yaml=event_set_file,
        hazard_maps=[first_hazard_map, second_hazard_map],
    )
    rule.run_with_checks()


<<<<<<< HEAD
# TODO add the hazard data.
@pytest.mark.skipif(not FIAT_EXE.exists(), reason="fiat executable not found")
@pytest.mark.skipif(platform.system() != "Windows", reason="only supported on Windows")
def test_fiat_run(fiat_tmp_model: Path):
    # specify in- and output
    fiat_cfg = Path(
        fiat_tmp_model,
        "simulations",
        "fluvial_events",
        "settings.toml",
    )
=======
@pytest.mark.requires_data()
@pytest.mark.parametrize("method", ["python", "exe"])
def test_fiat_run(
    fiat_sim_tmp_root: Path, method: str, fiat_exe: Path, has_fiat_python: bool
):
    if method == "exe" and not fiat_exe.is_file():
        pytest.skip(f"FIAT executable not found at {fiat_exe}")
    elif method == "exe" and platform.system() != "Windows":
        pytest.skip("FIAT exe only supported on Windows")
    elif method == "python" and not has_fiat_python:
        pytest.skip("FIAT python package not found")
    elif method == "python" and platform.system() != "Windows":
        # FIXME: FIAT python does currently not work on Linux
        # when reading the vulnerability curves
        # ERROR: Cannot cast array data from dtype('<U32') to dtype('float64') according to the rule 'safe'
        pytest.skip("FIAT python does currently not work on Linux..")

    # specify in- and output
    fiat_cfg = Path(fiat_sim_tmp_root, "settings.toml")
>>>>>>> 73ed1dd3
    # Setup the method
    rule = FIATRun(fiat_cfg=fiat_cfg, fiat_exe=fiat_exe, run_method=method)
    rule.run_with_checks()<|MERGE_RESOLUTION|>--- conflicted
+++ resolved
@@ -3,62 +3,9 @@
 import platform
 from pathlib import Path
 
-import geopandas as gpd
-import numpy as np
 import pytest
-import xarray as xr
 
 from hydroflows.methods.fiat import FIATBuild, FIATRun, FIATUpdateHazard
-
-<<<<<<< HEAD
-FIAT_EXE = Path(
-    Path(__file__).parent.parent,
-    "_bin",
-    "fiat",
-    "fiat.exe",
-)
-=======
-FIAT_DATA_PATH = Path(
-    os.path.dirname(hydromt_fiat.__file__),
-    "data",
-    "hydromt_fiat_catalog_global.yml",
-).as_posix()
->>>>>>> 73ed1dd3
-
-
-@pytest.fixture()
-def hazard_map_data(sfincs_test_region: Path) -> xr.DataArray:
-    # Get extent sfincs model
-    geom = gpd.read_file(sfincs_test_region).to_crs(4326)
-    bbox = list(geom.bounds.loc[0])
-
-    # Make coordinates for hazard map
-    lons = np.linspace(bbox[0], bbox[2], 5)
-    lats = np.linspace(bbox[3], bbox[1], 5)
-
-    data = np.ones([len(lats), len(lons)])
-    da = xr.DataArray(data, coords={"lat": lats, "lon": lons}, dims=["lat", "lon"])
-    da.name = "flood_map"
-    da.raster.set_crs(4326)
-    # da.raster.set_nodata(nodata=-9999.)
-    da = da.raster.gdal_compliant()
-    return da
-
-
-@pytest.fixture()
-def first_hazard_map(tmp_path: Path, hazard_map_data: xr.DataArray) -> Path:
-    # Set root
-    root = Path(tmp_path, "flood_map_rp010.nc")
-    hazard_map_data.to_netcdf(root)
-    return root
-
-
-@pytest.fixture()
-def second_hazard_map(tmp_path: Path, hazard_map_data: xr.DataArray) -> Path:
-    # Set root
-    root = Path(tmp_path, "flood_map_rp050.nc")
-    (hazard_map_data * 2).to_netcdf(root)
-    return root
 
 
 def test_fiat_build(tmp_path: Path, sfincs_test_region: Path, build_cfgs: dict):
@@ -90,23 +37,10 @@
     rule.run_with_checks()
 
 
-<<<<<<< HEAD
-# TODO add the hazard data.
-@pytest.mark.skipif(not FIAT_EXE.exists(), reason="fiat executable not found")
-@pytest.mark.skipif(platform.system() != "Windows", reason="only supported on Windows")
-def test_fiat_run(fiat_tmp_model: Path):
-    # specify in- and output
-    fiat_cfg = Path(
-        fiat_tmp_model,
-        "simulations",
-        "fluvial_events",
-        "settings.toml",
-    )
-=======
 @pytest.mark.requires_data()
 @pytest.mark.parametrize("method", ["python", "exe"])
 def test_fiat_run(
-    fiat_sim_tmp_root: Path, method: str, fiat_exe: Path, has_fiat_python: bool
+    fiat_sim_model: Path, method: str, fiat_exe: Path, has_fiat_python: bool
 ):
     if method == "exe" and not fiat_exe.is_file():
         pytest.skip(f"FIAT executable not found at {fiat_exe}")
@@ -121,8 +55,10 @@
         pytest.skip("FIAT python does currently not work on Linux..")
 
     # specify in- and output
-    fiat_cfg = Path(fiat_sim_tmp_root, "settings.toml")
->>>>>>> 73ed1dd3
+    fiat_cfg = Path(
+        fiat_sim_model,
+        "settings.toml",
+    )
     # Setup the method
     rule = FIATRun(fiat_cfg=fiat_cfg, fiat_exe=fiat_exe, run_method=method)
     rule.run_with_checks()