"""Testing for FIAT rules."""
import math
import os
import platform
from pathlib import Path

import geopandas as gpd
import hydromt_fiat
import numpy as np
import pytest
import xarray as xr
from hydromt_fiat.fiat import FiatModel

from hydroflows.methods import FIATBuild, FIATRun, FIATUpdateHazard

FIAT_DATA_PATH = Path(
    os.path.dirname(hydromt_fiat.__file__),
    "data",
    "hydromt_fiat_catalog_global.yml",
).as_posix()

FIAT_EXE = Path(
    Path(__file__).parent.parent,
    "_bin",
    "fiat",
    "fiat.exe",
)


@pytest.fixture()
def fiat_simple_root(tmp_path, sfincs_region_path):
    root = Path(tmp_path, "fiat_simple_model")

    model = FiatModel(
        root=root,
        mode="w+",
        data_libs=[
            FIAT_DATA_PATH,
            "artifact_data",
        ],
    )
    region_gdf = gpd.read_file(sfincs_region_path).to_crs(4326)
    model.setup_region({"geom":region_gdf})
    model.setup_output()
    model.setup_vulnerability(
        vulnerability_fn="jrc_vulnerability_curves",
        vulnerability_identifiers_and_linking_fn="jrc_vulnerability_curves_linking",
        unit="m",
        continent="europe",
    )
    model.setup_exposure_buildings(
        asset_locations="OSM",
        occupancy_type="OSM",
        max_potential_damage="jrc_damage_values",
        ground_floor_height=0,
        unit="m",
        extraction_method="centroid",
        damage_types=["structure", "content"],
        country="Italy",
    )
    model.write()
    return root


@pytest.fixture()
def simple_hazard_map(tmp_path, sfincs_region_path):
    # Set root
    root = Path(tmp_path, "flood_map.nc")
    # Get extent sfincs model
    geom = gpd.read_file(sfincs_region_path).to_crs(4326)
    bbox = list(geom.bounds.loc[0])

    # Make coordinates for hazard map
    lons = np.arange(math.floor(bbox[0]), math.ceil(bbox[2]) + 0.1, 0.25)
    lats = np.arange(math.ceil(bbox[3]), math.floor(bbox[1]) - 0.1, -0.25)
    data = np.ones([len(lats), len(lons)])
    da = xr.DataArray(
        data,
        coords={"lat": lats, "lon": lons},
        dims=["lat", "lon"]
    )
    da.name = "flood_map"
    da.raster.set_crs(4326)
    da = da.raster.gdal_compliant()
    da.to_netcdf(root)
    return root


def test_fiat_build(tmp_path, sfincs_region_path):
    # Setting input data
    input = {
        "region": sfincs_region_path.as_posix(),
    }
<<<<<<< HEAD
    fn_fiat_cfg = Path(tmp_path, "fiat_model", "settings.toml")
    output = {
        "fiat_cfg": fn_fiat_cfg
    }
=======
    fn_fiat_cfg = Path(tmpdir, "fiat_model", "settings.toml")
    output = {"fiat_cfg": fn_fiat_cfg}
>>>>>>> b6a13643

    # Setup the rule
    rule = FIATBuild(input=input, output=output)
    rule.run()

    assert fn_fiat_cfg.exists()


def test_fiat_update_hazard(tmp_path, fiat_simple_root, simple_hazard_map):
    # Specify in- and output
    input = {
        "fiat_cfg": Path(fiat_simple_root, "settings.toml"),
        "hazard_map": simple_hazard_map,
    }
    output = {
        "fiat_haz": Path(fiat_simple_root, "hazard", "hazard_map.nc")
    }

    # Setup the method.
    rule = FIATUpdateHazard(input=input, output=output)
    rule.run()

    # Assert that the hazard file exists
    assert output["fiat_haz"].exists()


@pytest.mark.skipif(not FIAT_EXE.exists(), reason="sfincs executable not found")
@pytest.mark.skipif(platform.system() != "Windows", reason="only supported on Windows")
def test_fiat_run(tmp_path):
    # specify in- and output
    input = {}
    output = {}

    # Setup the method
    rule = FIATRun(input=input, output=output)
    rule.run()

    # Assert the output
    pass<|MERGE_RESOLUTION|>--- conflicted
+++ resolved
@@ -91,15 +91,8 @@
     input = {
         "region": sfincs_region_path.as_posix(),
     }
-<<<<<<< HEAD
     fn_fiat_cfg = Path(tmp_path, "fiat_model", "settings.toml")
-    output = {
-        "fiat_cfg": fn_fiat_cfg
-    }
-=======
-    fn_fiat_cfg = Path(tmpdir, "fiat_model", "settings.toml")
     output = {"fiat_cfg": fn_fiat_cfg}
->>>>>>> b6a13643
 
     # Setup the rule
     rule = FIATBuild(input=input, output=output)
