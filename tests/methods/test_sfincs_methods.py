--- conflicted
+++ resolved
@@ -8,37 +8,14 @@
 from hydroflows.events import Event
 from hydroflows.methods.sfincs import (
     SfincsBuild,
-<<<<<<< HEAD
-    SfincsPostprocess,
+    SfincsDownscale,
     SfincsRegion,
-=======
-    SfincsDownscale,
->>>>>>> 58268934
     SfincsRun,
     SfincsUpdateForcing,
 )
 from hydroflows.methods.sfincs.sfincs_utils import parse_event_sfincs
 
 SFINCS_EXE = Path(__file__).parent.parent / "_bin" / "sfincs" / "sfincs.exe"
-
-
-<<<<<<< HEAD
-def copy_tree(
-    src: Path,
-    dst: Path,
-    ignore: Optional[list] = None,
-    level: int = 0,
-    max_level: int = 10,
-):
-    ignore = [] if ignore is None else ignore
-    dst.mkdir(parents=True, exist_ok=True)
-    for path in src.iterdir():
-        if path.name in ignore:
-            continue
-        if path.is_file():
-            shutil.copy2(path, dst / path.name)
-        elif path.is_dir() and level < max_level:
-            copy_tree(path, dst / path.name, ignore, level + 1, max_level)
 
 
 def test_sfincs_region(sfincs_region_path: Path, tmp_merit_hydro_basins: Path):
@@ -51,8 +28,6 @@
     sfincs_region.run_with_checks()
 
 
-=======
->>>>>>> 58268934
 @pytest.mark.requires_data()
 def test_sfincs_build(rio_region: Path, rio_test_data: Path, tmp_path: Path):
     sfincs_root = Path(tmp_path, "model")
