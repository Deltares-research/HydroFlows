import platform
import shutil
from pathlib import Path
from typing import Optional

import pytest

from hydroflows.methods import SfincsBuild, SfincsUpdateForcing
from hydroflows.methods.sfincs.sfincs_run import SfincsRun

SFINCS_EXE = Path(__file__).parent.parent / "_bin" / "sfincs" / "sfincs.exe"

<<<<<<< HEAD

def copy_tree(
    src: Path,
    dst: Path,
    ignore: Optional[list] = None,
    level: int = 0,
    max_level: int = 10,
):
    ignore = [] if ignore is None else ignore
    dst.mkdir(parents=True, exist_ok=True)
    for path in src.iterdir():
        if path.name in ignore:
            continue
        if path.is_file():
            shutil.copy2(path, dst / path.name)
        elif path.is_dir() and level < max_level:
            copy_tree(path, dst / path.name, ignore, level + 1, max_level)


def test_sfincs_build(rio_region, rio_test_data, tmp_path):
    input = {"region": str(rio_region)}

    sfincs_inp = Path(tmp_path, "model", "sfincs.inp")
    sfincs_region = Path(tmp_path, "model", "gis", "region.geojson")
    output = {"sfincs_inp": str(sfincs_inp), "sfincs_region": str(sfincs_region)}
    params = {"data_libs": str(rio_test_data), "res": 100.0, "river_upa": 10.0}
=======
def test_sfincs_build(rio_region, rio_test_data, tmp_path):
    input = {
        "region": str(rio_region)
    }

    fn_sfincs_inp = Path(tmp_path, "model", "sfincs.inp")
    output = {
        "sfincs_inp": str(fn_sfincs_inp)
    }
    params = {
        "data_libs": str(rio_test_data),
        "res": 50.0
    }
>>>>>>> 1c009170

    SfincsBuild(input=input, output=output, params=params).run()

    assert sfincs_inp.exists()
    assert sfincs_region.exists()


def test_sfincs_update(rio_sfincs_model, tmp_path, test_data_dir):
    tmp_root = Path(tmp_path, "model")
    copy_tree(rio_sfincs_model.parent, tmp_root, max_level=0)
    sfincs_inp_event = Path(tmp_root, "event", "sfincs.inp")

    input = {
        "sfincs_inp": str(tmp_root / "sfincs.inp"),
        "event_catalog": str(test_data_dir / "events.yml"),
    }
    output = {"sfincs_inp": str(sfincs_inp_event)}
    params = {"event_name": "p_rp050"}

    SfincsUpdateForcing(input=input, output=output, params=params).run()

    assert sfincs_inp_event.is_file()


@pytest.mark.skipif(not SFINCS_EXE.exists(), reason="sfincs executable not found")
@pytest.mark.skipif(platform.system() != "Windows", reason="only supported on Windows")
def test_sfincs_run(rio_sfincs_model, tmp_path):
    tmp_root = Path(tmp_path, "model")
    copy_tree(rio_sfincs_model.parent, tmp_root, ignore=["gis", "subgrid"])
    sfincs_inp = Path(tmp_root, "sfincs.inp")
    sfincs_map = Path(sfincs_inp.parent, "sfincs_map.nc")
    assert sfincs_inp.is_file()

    input = {"sfincs_inp": str(sfincs_inp)}
    output = {"sfincs_map": str(sfincs_map)}
    params = {"sfincs_exe": str(SFINCS_EXE)}

    SfincsRun(input=input, output=output, params=params).run()

    assert sfincs_map.is_file()<|MERGE_RESOLUTION|>--- conflicted
+++ resolved
@@ -9,8 +9,6 @@
 from hydroflows.methods.sfincs.sfincs_run import SfincsRun
 
 SFINCS_EXE = Path(__file__).parent.parent / "_bin" / "sfincs" / "sfincs.exe"
-
-<<<<<<< HEAD
 
 def copy_tree(
     src: Path,
@@ -37,22 +35,7 @@
     sfincs_region = Path(tmp_path, "model", "gis", "region.geojson")
     output = {"sfincs_inp": str(sfincs_inp), "sfincs_region": str(sfincs_region)}
     params = {"data_libs": str(rio_test_data), "res": 100.0, "river_upa": 10.0}
-=======
-def test_sfincs_build(rio_region, rio_test_data, tmp_path):
-    input = {
-        "region": str(rio_region)
-    }
-
-    fn_sfincs_inp = Path(tmp_path, "model", "sfincs.inp")
-    output = {
-        "sfincs_inp": str(fn_sfincs_inp)
-    }
-    params = {
-        "data_libs": str(rio_test_data),
-        "res": 50.0
-    }
->>>>>>> 1c009170
-
+    
     SfincsBuild(input=input, output=output, params=params).run()
 
     assert sfincs_inp.exists()
