--- conflicted
+++ resolved
@@ -5,12 +5,8 @@
 
 import pytest
 
-<<<<<<< HEAD
 from hydroflows.methods import SfincsBuild, SfincsPostprocess, SfincsUpdateForcing
-=======
-from hydroflows.methods import SfincsBuild, SfincsUpdateForcing
 from hydroflows.methods.sfincs.sfincs_run import SfincsRun
->>>>>>> ad29dd1f
 
 SFINCS_EXE = Path(__file__).parent.parent / "_bin" / "sfincs" / "sfincs.exe"
 
@@ -58,8 +54,25 @@
 
     SfincsUpdateForcing(input=input, output=output, params=params).run()
 
-<<<<<<< HEAD
-    assert fn_sfincs_event_inp.is_file()
+    assert sfincs_inp_event.is_file()
+
+
+@pytest.mark.skipif(not SFINCS_EXE.exists(), reason="sfincs executable not found")
+@pytest.mark.skipif(platform.system() != "Windows", reason="only supported on Windows")
+def test_sfincs_run(rio_sfincs_model, tmp_path):
+    tmp_root = Path(tmp_path, "model")
+    copy_tree(rio_sfincs_model.parent, tmp_root, ignore=["gis", "subgrid"])
+    sfincs_inp = Path(tmp_root, "sfincs.inp")
+    sfincs_map = Path(sfincs_inp.parent, "sfincs_map.nc")
+    assert sfincs_inp.is_file()
+
+    input = {"sfincs_inp": str(sfincs_inp)}
+    output = {"sfincs_map": str(sfincs_map)}
+    params = {"sfincs_exe": str(SFINCS_EXE)}
+
+    SfincsRun(input=input, output=output, params=params).run()
+
+    assert sfincs_map.is_file()
 
 def test_sfincs_postprocess(test_data_dir, sfincs_tmp_model_root):
     fn_sfincs_event_inp = Path(
@@ -90,25 +103,4 @@
 
     SfincsPostprocess(input=input, output=output).run()
 
-    assert fn_sfincs_inun_tif.is_file()
-=======
-    assert sfincs_inp_event.is_file()
-
-
-@pytest.mark.skipif(not SFINCS_EXE.exists(), reason="sfincs executable not found")
-@pytest.mark.skipif(platform.system() != "Windows", reason="only supported on Windows")
-def test_sfincs_run(rio_sfincs_model, tmp_path):
-    tmp_root = Path(tmp_path, "model")
-    copy_tree(rio_sfincs_model.parent, tmp_root, ignore=["gis", "subgrid"])
-    sfincs_inp = Path(tmp_root, "sfincs.inp")
-    sfincs_map = Path(sfincs_inp.parent, "sfincs_map.nc")
-    assert sfincs_inp.is_file()
-
-    input = {"sfincs_inp": str(sfincs_inp)}
-    output = {"sfincs_map": str(sfincs_map)}
-    params = {"sfincs_exe": str(SFINCS_EXE)}
-
-    SfincsRun(input=input, output=output, params=params).run()
-
-    assert sfincs_map.is_file()
->>>>>>> ad29dd1f
+    assert fn_sfincs_inun_tif.is_file()