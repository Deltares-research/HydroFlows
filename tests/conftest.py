--- conflicted
+++ resolved
@@ -19,68 +19,64 @@
 EXAMPLE_DIR = Path(Path(__file__).parents[1], "examples")
 
 
+## The executables of the models
+@pytest.fixture(scope="session")
+def has_docker():
+    try:
+        return subprocess.run(["docker", "-v"]).returncode == 0
+    except FileNotFoundError:
+        return False
+
+
+@pytest.fixture(scope="session")
+def has_apptainer():
+    try:
+        return subprocess.run(["apptainer", "version"]).returncode == 0
+    except FileNotFoundError:
+        return False
+
+
+@pytest.fixture(scope="session")
+def has_wflow_julia():
+    try:
+        return subprocess.run(["julia", "-e", "using Wflow"]).returncode == 0
+    except FileNotFoundError:
+        return False
+
+
+@pytest.fixture(scope="session")
+def has_fiat_python():
+    try:
+        import fiat  # noqa: F401
+
+        return True
+    except ImportError:
+        return False
+
+
+@pytest.fixture(scope="session")
+def sfincs_exe():
+    return Path(EXAMPLE_DIR, "bin", "sfincs_v2.1.1", "sfincs.exe")
+
+
+@pytest.fixture(scope="session")
+def wflow_exe():
+    return Path(EXAMPLE_DIR, "bin", "wflow_v0.8.1", "bin", "wflow_cli.exe")
+
+
+@pytest.fixture(scope="session")
+def fiat_exe():
+    return Path(EXAMPLE_DIR, "bin", "fiat_v0.2.1", "fiat.exe")
+
+
 ## Genaral directories and files
 @pytest.fixture(scope="session")
-<<<<<<< HEAD
 def build_cfgs() -> dict:
     """Return a dictonary of the build yaml's."""
     cfgs = {}
     for f in CFG_DIR.iterdir():
         cfgs[f.stem] = f
     return cfgs
-=======
-def has_docker():
-    try:
-        return subprocess.run(["docker", "-v"]).returncode == 0
-    except FileNotFoundError:
-        return False
-
-
-@pytest.fixture(scope="session")
-def has_apptainer():
-    try:
-        return subprocess.run(["apptainer", "version"]).returncode == 0
-    except FileNotFoundError:
-        return False
-
-
-@pytest.fixture(scope="session")
-def has_wflow_julia():
-    try:
-        return subprocess.run(["julia", "-e", "using Wflow"]).returncode == 0
-    except FileNotFoundError:
-        return False
-
-
-@pytest.fixture(scope="session")
-def has_fiat_python():
-    try:
-        import fiat  # noqa: F401
-
-        return True
-    except ImportError:
-        return False
-
-
-@pytest.fixture(scope="session")
-def sfincs_exe():
-    return Path(EXAMPLE_DIR, "bin", "sfincs_v2.1.1", "sfincs.exe")
-
-
-@pytest.fixture(scope="session")
-def wflow_exe():
-    return Path(EXAMPLE_DIR, "bin", "wflow_v0.8.1", "wflow_cli.exe")
-
-
-@pytest.fixture(scope="session")
-def fiat_exe():
-    return Path(EXAMPLE_DIR, "bin", "fiat_v0.2.0", "fiat.exe")
-
-
-@pytest.fixture(scope="session")
-def test_data_dir() -> Path:
-    return Path(__file__).parent / "_data"
->>>>>>> 73ed1dd3
 
 
 @pytest.fixture(scope="session")
@@ -139,7 +135,7 @@
 
 ## The cached and temporary models
 @pytest.fixture(scope="session")
-def fiat_test_model() -> Path:
+def fiat_cached_model() -> Path:
     """Return path to the cached fiat model."""
     path = fetch_data("fiat-model")
     assert Path(path, "settings.toml")
@@ -147,119 +143,93 @@
 
 
 @pytest.fixture()
-def fiat_tmp_model(tmp_path: Path, fiat_test_model: Path) -> Path:
-    """Return the path fiat model in temp directory."""
-    tmp_root = tmp_path / "fiat_test_model"
-    shutil.copytree(fiat_test_model, tmp_root)
+def fiat_tmp_model(tmp_path: Path, fiat_cached_model: Path) -> Path:
+    """Return the path of the fiat model in temp directory."""
+    tmp_root = tmp_path / "fiat_tmp_model"
+    ignore = shutil.ignore_patterns("simulations", "*.tar.gz")
+    shutil.copytree(fiat_cached_model, tmp_root, ignore=ignore)
     assert Path(tmp_root, "settings.toml").is_file()
     return tmp_root
 
 
-@pytest.fixture(scope="session")
-def wflow_test_model() -> Path:
+@pytest.fixture()
+def fiat_sim_model(fiat_cached_model: Path, fiat_tmp_model: Path):
+    """Return the path of the temporary fiat model for simulations."""
+    sim_dir = "simulations/fluvial_events"
+    sim_root = fiat_tmp_model / sim_dir
+    ignore = shutil.ignore_patterns("output")
+    shutil.copytree(fiat_cached_model / sim_dir, sim_root, ignore=ignore)
+    assert Path(sim_root, "settings.toml").is_file()
+    return sim_root
+
+
+@pytest.fixture(scope="session")
+def sfincs_cached_model() -> Path:
+    """Return the path to cached sfincs model."""
+    path = fetch_data("sfincs-model")
+    assert Path(path, "sfincs.inp").is_file()
+    return path
+
+
+@pytest.fixture()
+def sfincs_tmp_model(tmp_path: Path, sfincs_cached_model: Path) -> Path:
+    """Return the path sfincs model in temp directory."""
+    tmp_root = tmp_path / "sfincs_tmp_model"
+    ignore = shutil.ignore_patterns("simulations", "*.tar.gz")
+    shutil.copytree(sfincs_cached_model, tmp_root, ignore=ignore)
+    assert Path(tmp_root, "sfincs.inp").is_file()
+    return tmp_root
+
+
+@pytest.fixture()
+def sfincs_sim_model(sfincs_cached_model: Path, sfincs_tmp_model: Path) -> Path:
+    """Return the path to the sfincs test model nested simulation."""
+    sim_dir = "simulations/p_event01"
+    sim_root = sfincs_tmp_model / sim_dir
+    shutil.copytree(sfincs_cached_model / sim_dir, sim_root)
+    assert Path(sim_root, "sfincs.inp").is_file()
+    return sim_root
+
+
+@pytest.fixture(scope="session")
+def sfincs_test_region(sfincs_cached_model: Path):
+    """Return the path to the pre-made sfincs region vector file."""
+    path = sfincs_cached_model / "gis" / "region.geojson"
+    assert path.is_file()
+    return path
+
+
+@pytest.fixture(scope="session")
+def wflow_cached_model() -> Path:
     """Return the path to cached wflow model."""
     path = fetch_data("wflow-model")
     assert Path(path, "wflow_sbm.toml").is_file()
     return path
 
 
-@pytest.fixture(scope="session")
-def sfincs_test_model() -> Path:
-    """Return the path to cached sfincs model."""
-    path = fetch_data("sfincs-model")
-    assert Path(path, "sfincs.inp").is_file()
-    return path
-
-
-@pytest.fixture(scope="session")
-def sfincs_test_region(sfincs_test_model: Path):
-    """Return the path to the pre-made sfincs region vector file."""
-    path = sfincs_test_model / "gis" / "region.geojson"
-    assert path.is_file()
-    return path
-
-
-@pytest.fixture()
-<<<<<<< HEAD
-def sfincs_tmp_model(tmp_path: Path, sfincs_test_model: Path) -> Path:
-    """Return the path sfincs model in temp directory."""
-    tmp_root = tmp_path / "sfincs_test_model"
-    shutil.copytree(sfincs_test_model, tmp_root)
-=======
-def sfincs_tmp_root(tmp_path: Path) -> Path:
-    """Return the path to the sfincs test model."""
-    tmp_root = tmp_path / "sfincs-model"
-    cache_dir = fetch_data("sfincs-model")
+@pytest.fixture()
+def wflow_tmp_model(tmp_path: Path, wflow_cached_model: Path) -> Path:
+    """Return the path to the temporary wflow model for testing."""
+    tmp_root = tmp_path / "wflow_tmp_model"
     ignore = shutil.ignore_patterns("simulations", "*.tar.gz")
-    shutil.copytree(cache_dir, tmp_root, ignore=ignore)
->>>>>>> 73ed1dd3
-    assert Path(tmp_root, "sfincs.inp").is_file()
-    return tmp_root
-
-
-@pytest.fixture()
-<<<<<<< HEAD
-def gpex_data(global_data: Path) -> Path:
-=======
-def sfincs_sim_tmp_root(sfincs_tmp_root: Path) -> Path:
-    """Return the path to the sfincs test model nested simulation."""
-    sim_folder = "simulations/p_event01"
-    sim_tmp_root = sfincs_tmp_root / sim_folder
-    cache_dir = fetch_data("sfincs-model")
-    shutil.copytree(cache_dir / sim_folder, sim_tmp_root)
-    assert Path(sim_tmp_root, "sfincs.inp").is_file()
-    return sim_tmp_root
-
-
-@pytest.fixture()
-def wflow_tmp_root(tmp_path: Path) -> Path:
-    """Return the path to the wflow test model."""
-    tmp_root = tmp_path / "wflow-model"
-    cache_dir = fetch_data("wflow-model")
-    ignore = shutil.ignore_patterns("simulations", "*.tar.gz")
-    shutil.copytree(cache_dir, tmp_root, ignore=ignore)
+    shutil.copytree(wflow_cached_model, tmp_root, ignore=ignore)
     assert Path(tmp_root, "wflow_sbm.toml").is_file()
     return tmp_root
 
 
 @pytest.fixture()
-def wflow_sim_tmp_root(wflow_tmp_root: Path) -> Path:
+def wflow_sim_model(wflow_cached_model: Path, wflow_tmp_model: Path) -> Path:
     """Return the path to the wflow test model nested simulation."""
-    sim_folder = "simulations/default"
-    sim_tmp_root = wflow_tmp_root / sim_folder
-    cache_dir = fetch_data("wflow-model")
+    sim_dir = "simulations/default"
+    sim_root = wflow_tmp_model / sim_dir
     ignore = shutil.ignore_patterns("run_default")
-    shutil.copytree(cache_dir / sim_folder, sim_tmp_root, ignore=ignore)
-    assert Path(sim_tmp_root, "wflow_sbm.toml").is_file()
-    return sim_tmp_root
-
-
-@pytest.fixture()
-def fiat_tmp_root(tmp_path: Path) -> Path:
-    """Return the path to the fiat test model."""
-    tmp_root = tmp_path / "fiat-model"
-    cache_dir = fetch_data("fiat-model")
-    ignore = shutil.ignore_patterns("simulations", "*.tar.gz")
-    shutil.copytree(cache_dir, tmp_root, ignore=ignore)
-    assert Path(tmp_root, "settings.toml").is_file()
-    return tmp_root
-
-
-@pytest.fixture()
-def fiat_sim_tmp_root(fiat_tmp_root: Path):
-    """Return the path to the fiat test model nested simulation."""
-    sim_folder = "simulations/fluvial_events"
-    sim_tmp_root = fiat_tmp_root / sim_folder
-    cache_dir = fetch_data("fiat-model")
-    ignore = shutil.ignore_patterns("output")
-    shutil.copytree(cache_dir / sim_folder, sim_tmp_root, ignore=ignore)
-    assert Path(sim_tmp_root, "settings.toml").is_file()
-    return sim_tmp_root
-
-
-@pytest.fixture()
-def gpex_data() -> Path:
->>>>>>> 73ed1dd3
+    shutil.copytree(wflow_cached_model / sim_dir, sim_root, ignore=ignore)
+    assert Path(sim_root, "wflow_sbm.toml").is_file()
+    return sim_root
+
+
+@pytest.fixture()
+def gpex_data(global_data: Path) -> Path:
     """Return the path to the GPEX data."""
     gpex_file = global_data / "gpex.nc"
     assert gpex_file.is_file()
@@ -267,6 +237,51 @@
 
 
 ## Some files made on the fly
+@pytest.fixture()
+def hazard_map_data(sfincs_test_region: Path) -> xr.DataArray:
+    # Get extent sfincs model
+    geom = gpd.read_file(sfincs_test_region).to_crs(4326)
+    bbox = list(geom.bounds.loc[0])
+
+    # Make coordinates for hazard map
+    lons = np.linspace(bbox[0], bbox[2], 5)
+    lats = np.linspace(bbox[3], bbox[1], 5)
+
+    data = np.ones([len(lats), len(lons)])
+    da = xr.DataArray(data, coords={"lat": lats, "lon": lons}, dims=["lat", "lon"])
+    da.name = "flood_map"
+    da.raster.set_crs(4326)
+    # da.raster.set_nodata(nodata=-9999.)
+    da = da.raster.gdal_compliant()
+    return da
+
+
+@pytest.fixture()
+def first_hazard_map(tmp_path: Path, hazard_map_data: xr.DataArray) -> Path:
+    # Set root
+    root = Path(tmp_path, "flood_map_rp010.nc")
+    hazard_map_data.to_netcdf(root)
+    return root
+
+
+@pytest.fixture()
+def second_hazard_map(tmp_path: Path, hazard_map_data: xr.DataArray) -> Path:
+    # Set root
+    root = Path(tmp_path, "flood_map_rp050.nc")
+    (hazard_map_data * 2).to_netcdf(root)
+    return root
+
+
+@pytest.fixture()
+def sfincs_src_points():
+    return gpd.GeoDataFrame(
+        geometry=[
+            Point(282937.059, 5079303.114),
+        ],
+        crs="EPSG:32633",
+    )
+
+
 @pytest.fixture()
 def tmp_csv(tmp_path: Path) -> Path:
     """Create a temporary csv file."""
@@ -401,16 +416,6 @@
 
 
 @pytest.fixture()
-def sfincs_src_points():
-    return gpd.GeoDataFrame(
-        geometry=[
-            Point(282937.059, 5079303.114),
-        ],
-        crs="EPSG:32633",
-    )
-
-
-@pytest.fixture()
 def tmp_floodmark_points(tmp_path: Path) -> Path:
     """Create a temporary GeoJSON file."""
     geojson_file = tmp_path / "floodmarks.geojson"
