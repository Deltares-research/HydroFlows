# fixtures with input and output files and folders
import shutil
from pathlib import Path

import geopandas as gpd
import numpy as np
import pandas as pd
import pytest
import rasterio
import rasterio.transform
import xarray as xr
from shapely.geometry import Point, Polygon

from hydroflows.cfg import CFG_DIR
from hydroflows.events import EventSet
from hydroflows.utils.example_data import fetch_data

EXAMPLE_DIR = Path(Path(__file__).parents[1], "examples")


## Genaral directories and files
@pytest.fixture(scope="session")
def build_cfgs() -> dict:
    """Return a dictonary of the build yaml's."""
    cfgs = {}
    for f in CFG_DIR.iterdir():
        cfgs[f.stem] = f
    return cfgs


@pytest.fixture(scope="session")
def example_data_dir() -> Path:
    """Return the path to the example data directory."""
    return Path(EXAMPLE_DIR, "data")


@pytest.fixture(scope="session")
def test_data_dir() -> Path:
    """Return the path to the testdata directory."""
    return Path(__file__).parent / "_data"


@pytest.fixture()
def event_set_file(test_data_dir) -> Path:
    """Return the path to the event set yaml."""
    return test_data_dir / "events.yml"


@pytest.fixture()
def event_set(event_set_file) -> EventSet:
    """Return event set."""
    return EventSet.from_yaml(event_set_file)


@pytest.fixture(scope="session")
def region():
    """Path to the region vector file."""
    path = EXAMPLE_DIR / "data" / "build" / "region.geojson"
    assert path.is_file()
    return path


@pytest.fixture(scope="session")
<<<<<<< HEAD
def global_data() -> Path:
    """Return path to global data directory."""
    path = fetch_data("global-data")
    assert Path(path, "data_catalog.yml").is_file()
    return path


@pytest.fixture(scope="session")
def global_catalog(global_data: Path) -> Path:
    """Return path to data catalog of global data."""
    return global_data / "data_catalog.yml"


## The cached and temporary models
@pytest.fixture(scope="session")
def fiat_test_model() -> Path:
    """Return path to the cached fiat model."""
    path = fetch_data("fiat-model")
    assert Path(path, "settings.toml")
    return path


@pytest.fixture()
def fiat_tmp_model(tmp_path: Path, fiat_test_model: Path) -> Path:
    """Return the path fiat model in temp directory."""
    tmp_root = tmp_path / "fiat_test_model"
    shutil.copytree(fiat_test_model, tmp_root)
    assert Path(tmp_root, "settings.toml").is_file()
    return tmp_root


@pytest.fixture(scope="session")
def wflow_test_model() -> Path:
    """Return the path to cached wflow model."""
    path = fetch_data("wflow-model")
    assert Path(path, "wflow_sbm.toml").is_file()
    return path


@pytest.fixture(scope="session")
def sfincs_test_model() -> Path:
    """Return the path to cached sfincs model."""
    path = fetch_data("sfincs-model")
    assert Path(path, "sfincs.inp").is_file()
    return path


@pytest.fixture(scope="session")
def sfincs_test_region(sfincs_test_model: Path):
    """Return the path to the pre-made sfincs region vector file."""
    path = sfincs_test_model / "gis" / "region.geojson"
=======
def merit_hydro_basins() -> Path:
    """Return the path to the merit hydro basin."""
    cache_dir = fetch_data("global-data")
    merit_file = cache_dir / "cat_MERIT_Hydro_v07_Basins_v01.gpkg"
    assert merit_file.is_file()
    return merit_file


@pytest.fixture(scope="session")
def rio_wflow_model(large_test_data: pooch.Pooch) -> Path:
    """Return the path to the rio wflow model config file."""
    _ = large_test_data.fetch(
        "rio_wflow_model.zip",
        processor=pooch.Unzip(extract_dir="rio_wflow_model"),
    )
    path = large_test_data.path / "rio_wflow_model" / "wflow.toml"
>>>>>>> d670a2d1
    assert path.is_file()
    return path


@pytest.fixture()
def sfincs_tmp_model(tmp_path: Path, sfincs_test_model: Path) -> Path:
    """Return the path sfincs model in temp directory."""
    tmp_root = tmp_path / "sfincs_test_model"
    shutil.copytree(sfincs_test_model, tmp_root)
    assert Path(tmp_root, "sfincs.inp").is_file()
    return tmp_root


@pytest.fixture()
def gpex_data(global_data: Path) -> Path:
    """Return the path to the GPEX data."""
    gpex_file = global_data / "gpex.nc"
    assert gpex_file.is_file()
    return gpex_file


## Some files made on the fly
@pytest.fixture()
def tmp_csv(tmp_path: Path) -> Path:
    """Create a temporary csv file."""
    csv_file = tmp_path / "file.csv"
    # create dummy timeseries data
    times = pd.date_range(start="2021-01-01", periods=10, freq="D")
    data = np.ones(len(times))
    df = pd.DataFrame(data, index=times, columns=["data"])
    # write to csv
    df.to_csv(csv_file)
    return csv_file


@pytest.fixture()
def tmp_precip_time_series_nc(tmp_path: Path) -> Path:
    # Generating datetime index
    dates = pd.date_range(start="2000-01-01", end="2009-12-31", freq="h")

    # set a seed for reproducibility
    np.random.seed(0)
    # Generating random rainfall data
    data = np.random.rand(len(dates))

    da = xr.DataArray(
        data,
        dims=("time"),
        coords={"time": dates},
        name="tp",
        attrs={"long_name": "Total precipitation", "units": "mm"},
    )

    fn_time_series_nc = Path(tmp_path, "output_scalar.nc")
    da.to_netcdf(fn_time_series_nc)

    return fn_time_series_nc


@pytest.fixture()
def tmp_disch_time_series_nc(tmp_path: Path) -> Path:
    rng = np.random.default_rng(12345)
    normal = pd.DataFrame(
        rng.random(size=(365 * 100, 2)) * 100,
        index=pd.date_range(start="2020-01-01", periods=365 * 100, freq="1D"),
    )
    ext = rng.gumbel(loc=100, scale=25, size=(200, 2))  # Create extremes
    for i in range(2):
        normal.loc[normal.nlargest(200, i).index, i] = ext[:, i].reshape(-1)
    da = xr.DataArray(
        data=normal.values,
        dims=("time", "Q_gauges"),
        coords={
            "time": pd.date_range(start="2000-01-01", periods=365 * 100, freq="D"),
            "Q_gauges": ["1", "2"],
        },
        attrs=dict(_FillValue=-9999),
    )

    da.name = "Q"

    fn_time_series_nc = Path(tmp_path, "output_scalar.nc")
    da.to_netcdf(fn_time_series_nc)

    return fn_time_series_nc


@pytest.fixture()
def tmp_geojson(tmp_path: Path) -> Path:
    """Create a temporary GeoJSON file."""
    geojson_file = tmp_path / "file.geojson"
    ids = ["id_1", "id_2", "id_3"]
    xs = [0, 1, 2]
    ys = [0, 1, 2]
    sizes = [10, 20, 30]  # Size of the polygons (in meters)

    # Create a GeoDataFrame from the data
    polygons = []
    for x, y, size in zip(xs, ys, sizes):
        half_size = size / 2
        vertices = [
            (x - half_size, y - half_size),
            (x + half_size, y - half_size),
            (x + half_size, y + half_size),
            (x - half_size, y + half_size),
            (x - half_size, y - half_size),  # Close the polygon
        ]
        polygon = Polygon(vertices)
        polygons.append(polygon)

    gdf = gpd.GeoDataFrame(
        {"ID": ids},
        geometry=polygons,
        crs="EPSG:32735",  # somewhere over southern africa
    )

    # Write the GeoDataFrame to a GeoJSON file
    gdf.to_file(geojson_file, driver="GeoJSON")
    return geojson_file


@pytest.fixture()
def tmp_tif(tmp_path: Path) -> Path:
    """Create a temporary tif file."""
    tif_file = tmp_path / "file.tif"

    # Define some parameters
    width = 100
    height = 100
    dtype = np.uint8
    crs = "EPSG:4326"  # WGS84 coordinate reference system
    transform = rasterio.transform.from_origin(
        0, 0, 0.01, 0.01
    )  # some random transform

    # Generate some random data
    data = np.random.randint(0, 255, (height, width), dtype=dtype)

    # Write the data to a GeoTIFF file
    with rasterio.open(
        str(tif_file),
        "w",
        driver="GTiff",
        width=width,
        height=height,
        count=1,
        dtype=dtype,
        crs=crs,
        transform=transform,
    ) as dst:
        dst.write(data, 1)
    # dst.close()
    return tif_file


@pytest.fixture()
def sfincs_src_points():
    return gpd.GeoDataFrame(
        geometry=[
            Point(282937.059, 5079303.114),
        ],
        crs="EPSG:32633",
    )


@pytest.fixture()
def tmp_floodmark_points(tmp_path: Path) -> Path:
    """Create a temporary GeoJSON file."""
    geojson_file = tmp_path / "floodmarks.geojson"

    data = {
        "water_level_obs": [1.5, 2.7, 1.1],
        "geometry": [
            Point(-43.34287654946553, -22.832107208119936),
            Point(-43.2989472972867, -22.85036460253447),
            Point(-43.34590242111892, -22.856179585143337),
        ],
    }

    gdf = gpd.GeoDataFrame(data, crs="EPSG:4326")
    gdf.to_file(geojson_file, driver="GeoJSON")

    return geojson_file<|MERGE_RESOLUTION|>--- conflicted
+++ resolved
@@ -61,7 +61,6 @@
 
 
 @pytest.fixture(scope="session")
-<<<<<<< HEAD
 def global_data() -> Path:
     """Return path to global data directory."""
     path = fetch_data("global-data")
@@ -72,7 +71,15 @@
 @pytest.fixture(scope="session")
 def global_catalog(global_data: Path) -> Path:
     """Return path to data catalog of global data."""
-    return global_data / "data_catalog.yml"
+    return global_data / "data_catalog.yml"    
+
+
+@pytest.fixture(scope="session")
+def merit_hydro_basins(global_data: Path) -> Path:
+    """Return the path to the merit hydro basin."""
+    merit_file = global_data / "cat_MERIT_Hydro_v07_Basins_v01.gpkg"
+    assert merit_file.is_file()
+    return merit_file
 
 
 ## The cached and temporary models
@@ -113,24 +120,6 @@
 def sfincs_test_region(sfincs_test_model: Path):
     """Return the path to the pre-made sfincs region vector file."""
     path = sfincs_test_model / "gis" / "region.geojson"
-=======
-def merit_hydro_basins() -> Path:
-    """Return the path to the merit hydro basin."""
-    cache_dir = fetch_data("global-data")
-    merit_file = cache_dir / "cat_MERIT_Hydro_v07_Basins_v01.gpkg"
-    assert merit_file.is_file()
-    return merit_file
-
-
-@pytest.fixture(scope="session")
-def rio_wflow_model(large_test_data: pooch.Pooch) -> Path:
-    """Return the path to the rio wflow model config file."""
-    _ = large_test_data.fetch(
-        "rio_wflow_model.zip",
-        processor=pooch.Unzip(extract_dir="rio_wflow_model"),
-    )
-    path = large_test_data.path / "rio_wflow_model" / "wflow.toml"
->>>>>>> d670a2d1
     assert path.is_file()
     return path
 
