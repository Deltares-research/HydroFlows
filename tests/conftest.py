# fixtures with input and output files and folders

from pathlib import Path

import geopandas as gpd
<<<<<<< HEAD
import pooch
import pytest
=======
import numpy as np
import pooch
import pytest
import rasterio
>>>>>>> 088eeb4d
from requests import HTTPError
from shapely.geometry import Point, Polygon

from hydroflows.workflows.events import EventCatalog


@pytest.fixture(scope="session")
<<<<<<< HEAD
def test_data_dir() -> Path:
    return Path(__file__).parent / "_data"


@pytest.fixture(scope="session")
=======
>>>>>>> 088eeb4d
def large_test_data() -> pooch.Pooch:
    """Return a pooch for large test test data."""
    path = Path(__file__).parent / "_large_data"
    try:  # get registry from remote
        base_url = r"https://github.com/Deltares-research/hydroflows-data/releases/download/data"
        registry_file = pooch.retrieve(
            url=f"{base_url}/registry.txt",
            known_hash=None,
            path=path,
            fname="registry.txt",
        )
    except HTTPError:  # use cached registry
        base_url = str(path / "data")
        registry_file = path / "registry.txt"
    if not Path(registry_file).is_file():
        raise FileNotFoundError(f"Registry file not found: {registry_file}")
    # create a Pooch instance for the large test data
    large_test_data = pooch.create(
        path=path / "data",
        base_url=base_url,
        registry=None,
    )
    large_test_data.load_registry(path / "registry.txt")
    return large_test_data


@pytest.fixture(scope="session")
def rio_test_data(large_test_data: pooch.Pooch) -> Path:
    """Return the path to the rio data catalog."""
<<<<<<< HEAD
    _ = large_test_data.fetch(
        "rio_data_catalog.zip",
        processor=pooch.Unzip(extract_dir="rio_data_catalog"),
    )
    path = large_test_data.path / "rio_data_catalog" / "data_catalog.yml"
    assert path.is_file()
    return path

@pytest.fixture(scope="session")
def rio_wflow_model(large_test_data: pooch.Pooch) -> Path:
    """Return the path to the rio wflow model config file."""
    _ = large_test_data.fetch(
        "rio_wflow_model.zip",
        processor=pooch.Unzip(extract_dir="rio_wflow_model"),
    )
    path = large_test_data.path / "rio_wflow_model" / "wflow.toml"
    assert path.is_file()
    return path

=======
    paths = large_test_data.fetch(
        "rio_data_catalog.zip",
        processor=pooch.Unzip(extract_dir="rio_data_catalog"),
    )
    path = Path(paths[0]).parent / "data_catalog.yml"
    assert path.is_file()
    return path


@pytest.fixture(scope="session")
def rio_sfincs_model(large_test_data: pooch.Pooch) -> Path:
    """Return the path to the rio data catalog."""
    _ = large_test_data.fetch(
        "rio_sfincs_model.zip",
        processor=pooch.Unzip(extract_dir="rio_sfincs_model"),
    )
    path = Path(large_test_data.path) / "rio_sfincs_model" / "sfincs.inp"
    assert path.is_file()
    return path


>>>>>>> 088eeb4d
@pytest.fixture(scope="session")
def rio_region(test_data_dir) -> Path:
    return test_data_dir / "rio_region.geojson"


@pytest.fixture()
def tmp_csv(tmpdir):
    """Create a temporary csv file."""
    csv_file = tmpdir.join("file.csv")
    csv_file.write("")
    return csv_file

@pytest.fixture()
def tmp_geojson(tmpdir):
    """Create a temporary GeoJSON file."""
    geojson_file = tmpdir.join("file.geojson")
    ids = ["id_1", "id_2", "id_3"]
    xs = [0, 1, 2]
    ys = [0, 1, 2]
    sizes = [10, 20, 30]  # Size of the polygons (in meters)


    # Create a GeoDataFrame from the data
    polygons = []
    for x, y, size in zip(xs, ys, sizes):
        half_size = size / 2
        vertices = [
            (x - half_size, y - half_size),
            (x + half_size, y - half_size),
            (x + half_size, y + half_size),
            (x - half_size, y + half_size),
            (x - half_size, y - half_size)  # Close the polygon
        ]
        polygon = Polygon(vertices)
        polygons.append(polygon)

    gdf = gpd.GeoDataFrame(
        {"ID": ids},
        geometry=polygons,
        crs='EPSG:32735'  # somewhere over southern africa
    )

    # Write the GeoDataFrame to a GeoJSON file
    gdf.to_file(geojson_file, driver='GeoJSON')
    return geojson_file




@pytest.fixture()
def tmp_tif(tmpdir):
    """Create a temporary tif file."""
    tif_file = tmpdir.join("file.tif")

    # Define some parameters
    width = 100
    height = 100
    dtype = np.uint8
    crs = 'EPSG:4326'  # WGS84 coordinate reference system
    transform = rasterio.transform.from_origin(0, 0, 0.01, 0.01) # some random transform

    # Generate some random data
    data = np.random.randint(0, 255, (height, width), dtype=dtype)

    # Write the data to a GeoTIFF file
    with rasterio.open(
        str(tif_file), 'w', driver='GTiff',
        width=width, height=height, count=1,
        dtype=dtype, crs=crs, transform=transform
    ) as dst:
        dst.write(data, 1)
    # dst.close()
    return tif_file


@pytest.fixture()
def event_catalog(test_data_dir) -> EventCatalog:
    return EventCatalog.from_yaml(test_data_dir / "events.yml")


@pytest.fixture()
def sfincs_region():
    return gpd.GeoDataFrame(
        geometry=[
            Polygon(
                [
                    [318650.0, 5040000.0],
                    [316221.0, 5044767.0],
                    [327359.0, 5050442.0],
                    [329788.0, 5045675.0],
                    [318650.0, 5040000.0],
                ]
            )
        ],
        crs="EPSG:32633",
    )


@pytest.fixture()
def sfincs_region_path(tmpdir, sfincs_region):
    p = Path(str(tmpdir), "region.geojson")
    sfincs_region.to_file(p)
    return p


@pytest.fixture()
def sfincs_src_points():
    return gpd.GeoDataFrame(
        geometry=[
            Point(282937.059, 5079303.114),
        ],
        crs="EPSG:32633",
<<<<<<< HEAD
    )


@pytest.fixture(scope="function")  # noqa: PT003
def sfincs_tmp_model_root(test_data_dir, tmpdir):
    """Return a temporary directory with a copy of the sfincs model."""
    # copy the sfincs model to a temporary directory
    sfincs_model_root_tmp = tmpdir / "sfincs_model"
    # copy
    sfincs_model_root = test_data_dir / "sfincs_model"
    shutil.copytree(sfincs_model_root, sfincs_model_root_tmp)
    return sfincs_model_root_tmp
=======
    )
>>>>>>> 088eeb4d
<|MERGE_RESOLUTION|>--- conflicted
+++ resolved
@@ -3,15 +3,10 @@
 from pathlib import Path
 
 import geopandas as gpd
-<<<<<<< HEAD
-import pooch
-import pytest
-=======
 import numpy as np
 import pooch
 import pytest
 import rasterio
->>>>>>> 088eeb4d
 from requests import HTTPError
 from shapely.geometry import Point, Polygon
 
@@ -19,14 +14,11 @@
 
 
 @pytest.fixture(scope="session")
-<<<<<<< HEAD
 def test_data_dir() -> Path:
     return Path(__file__).parent / "_data"
 
 
 @pytest.fixture(scope="session")
-=======
->>>>>>> 088eeb4d
 def large_test_data() -> pooch.Pooch:
     """Return a pooch for large test test data."""
     path = Path(__file__).parent / "_large_data"
@@ -56,15 +48,15 @@
 @pytest.fixture(scope="session")
 def rio_test_data(large_test_data: pooch.Pooch) -> Path:
     """Return the path to the rio data catalog."""
-<<<<<<< HEAD
-    _ = large_test_data.fetch(
+    paths = large_test_data.fetch(
         "rio_data_catalog.zip",
         processor=pooch.Unzip(extract_dir="rio_data_catalog"),
     )
-    path = large_test_data.path / "rio_data_catalog" / "data_catalog.yml"
+    path = Path(paths[0]).parent / "data_catalog.yml"
     assert path.is_file()
     return path
 
+  
 @pytest.fixture(scope="session")
 def rio_wflow_model(large_test_data: pooch.Pooch) -> Path:
     """Return the path to the rio wflow model config file."""
@@ -76,15 +68,6 @@
     assert path.is_file()
     return path
 
-=======
-    paths = large_test_data.fetch(
-        "rio_data_catalog.zip",
-        processor=pooch.Unzip(extract_dir="rio_data_catalog"),
-    )
-    path = Path(paths[0]).parent / "data_catalog.yml"
-    assert path.is_file()
-    return path
-
 
 @pytest.fixture(scope="session")
 def rio_sfincs_model(large_test_data: pooch.Pooch) -> Path:
@@ -98,7 +81,6 @@
     return path
 
 
->>>>>>> 088eeb4d
 @pytest.fixture(scope="session")
 def rio_region(test_data_dir) -> Path:
     return test_data_dir / "rio_region.geojson"
@@ -211,7 +193,6 @@
             Point(282937.059, 5079303.114),
         ],
         crs="EPSG:32633",
-<<<<<<< HEAD
     )
 
 
@@ -223,7 +204,4 @@
     # copy
     sfincs_model_root = test_data_dir / "sfincs_model"
     shutil.copytree(sfincs_model_root, sfincs_model_root_tmp)
-    return sfincs_model_root_tmp
-=======
-    )
->>>>>>> 088eeb4d
+    return sfincs_model_root_tmp