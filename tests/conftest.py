--- conflicted
+++ resolved
@@ -25,17 +25,17 @@
 
 
 @pytest.fixture(scope="session")
-<<<<<<< HEAD
 def build_cfgs() -> dict:
     path = Path(Path(__file__).parent.parent, "hydroflows", "cfg")
     cfgs = {}
     for f in path.iterdir():
         cfgs[f.stem] = f
     return cfgs
-=======
+
+
+@pytest.fixture(scope="session")
 def example_data_dir() -> Path:
     return Path(EXAMPLE_DIR, "data")
->>>>>>> 604b66ec
 
 
 @pytest.fixture(scope="session")
