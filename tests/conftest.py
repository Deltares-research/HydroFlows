# fixtures with input and output files and folders
import shutil
import subprocess
from pathlib import Path

import geopandas as gpd
import numpy as np
import pandas as pd
import pytest
import rasterio
import rasterio.transform
import xarray as xr
from shapely.geometry import Point, Polygon

from hydroflows.cfg import CFG_DIR
from hydroflows.events import EventSet
from hydroflows.utils.example_data import fetch_data

EXAMPLE_DIR = Path(Path(__file__).parents[1], "examples")


## The executables of the models
@pytest.fixture(scope="session")
def has_docker():
    try:
        return subprocess.run(["docker", "-v"]).returncode == 0
    except FileNotFoundError:
        return False


@pytest.fixture(scope="session")
def has_apptainer():
    try:
        return subprocess.run(["apptainer", "version"]).returncode == 0
    except FileNotFoundError:
        return False


@pytest.fixture(scope="session")
def has_wflow_julia():
    try:
        return subprocess.run(["julia", "-e", "using Wflow"]).returncode == 0
    except FileNotFoundError:
        return False


@pytest.fixture(scope="session")
def has_fiat_python():
    try:
        import fiat  # noqa: F401

        return True
    except ImportError:
        return False


@pytest.fixture(scope="session")
def sfincs_exe():
    return Path(EXAMPLE_DIR, "bin", "sfincs_v2.1.1", "sfincs.exe")


@pytest.fixture(scope="session")
def wflow_exe():
    return Path(EXAMPLE_DIR, "bin", "wflow_v0.8.1", "bin", "wflow_cli.exe")


@pytest.fixture(scope="session")
def fiat_exe():
    return Path(EXAMPLE_DIR, "bin", "fiat_v0.2.1", "fiat.exe")


## Genaral directories and files
@pytest.fixture(scope="session")
def build_cfgs() -> dict:
    """Return a dictonary of the build yaml's."""
    cfgs = {}
    for f in CFG_DIR.iterdir():
        cfgs[f.stem] = f
    return cfgs


@pytest.fixture(scope="session")
def example_data_dir() -> Path:
    """Return the path to the example data directory."""
    return Path(EXAMPLE_DIR, "data")


@pytest.fixture(scope="session")
def test_data_dir() -> Path:
    """Return the path to the testdata directory."""
    return Path(__file__).parent / "_data"


@pytest.fixture()
def event_set_file(test_data_dir) -> Path:
    """Return the path to the event set yaml."""
    return test_data_dir / "events.yml"


@pytest.fixture()
def event_set(event_set_file) -> EventSet:
    """Return event set."""
    return EventSet.from_yaml(event_set_file)


@pytest.fixture(scope="session")
def region():
    """Path to the region vector file."""
    path = EXAMPLE_DIR / "data" / "build" / "region.geojson"
    assert path.is_file()
    return path


@pytest.fixture(scope="session")
def global_data() -> Path:
    """Return path to global data directory."""
    path = fetch_data("global-data")
    assert Path(path, "data_catalog.yml").is_file()
    return path


@pytest.fixture(scope="session")
def global_catalog(global_data: Path) -> Path:
    """Return path to data catalog of global data."""
    return global_data / "data_catalog.yml"


@pytest.fixture(scope="session")
def merit_hydro_basins(global_data: Path) -> Path:
    """Return the path to the merit hydro basin."""
    merit_file = global_data / "cat_MERIT_Hydro_v07_Basins_v01.gpkg"
    assert merit_file.is_file()
    return merit_file


## The cached and temporary models
@pytest.fixture(scope="session")
def fiat_cached_model() -> Path:
    """Return path to the cached fiat model."""
    path = fetch_data("fiat-model")
    assert Path(path, "settings.toml")
    return path


@pytest.fixture()
def fiat_tmp_model(tmp_path: Path, fiat_cached_model: Path) -> Path:
    """Return the path of the fiat model in temp directory."""
    tmp_root = tmp_path / "fiat_tmp_model"
    ignore = shutil.ignore_patterns("simulations", "*.tar.gz")
    shutil.copytree(fiat_cached_model, tmp_root, ignore=ignore)
    assert Path(tmp_root, "settings.toml").is_file()
    return tmp_root


@pytest.fixture()
def fiat_sim_model(fiat_cached_model: Path, fiat_tmp_model: Path):
    """Return the path of the temporary fiat model for simulations."""
    sim_dir = "simulations/fluvial_events"
    sim_root = fiat_tmp_model / sim_dir
    ignore = shutil.ignore_patterns("output")
    shutil.copytree(fiat_cached_model / sim_dir, sim_root, ignore=ignore)
    assert Path(sim_root, "settings.toml").is_file()
    return sim_root


@pytest.fixture(scope="session")
def sfincs_cached_model() -> Path:
    """Return the path to cached sfincs model."""
    path = fetch_data("sfincs-model")
    assert Path(path, "sfincs.inp").is_file()
    return path


@pytest.fixture()
def sfincs_tmp_model(tmp_path: Path, sfincs_cached_model: Path) -> Path:
    """Return the path sfincs model in temp directory."""
    tmp_root = tmp_path / "sfincs_tmp_model"
    ignore = shutil.ignore_patterns("simulations", "*.tar.gz")
    shutil.copytree(sfincs_cached_model, tmp_root, ignore=ignore)
    assert Path(tmp_root, "sfincs.inp").is_file()
    return tmp_root


@pytest.fixture()
def sfincs_sim_model(sfincs_cached_model: Path, sfincs_tmp_model: Path) -> Path:
    """Return the path to the sfincs test model nested simulation."""
    sim_dir = "simulations/p_event01"
    sim_root = sfincs_tmp_model / sim_dir
    shutil.copytree(sfincs_cached_model / sim_dir, sim_root)
    assert Path(sim_root, "sfincs.inp").is_file()
    return sim_root


@pytest.fixture(scope="session")
def sfincs_test_region(sfincs_cached_model: Path):
    """Return the path to the pre-made sfincs region vector file."""
    path = sfincs_cached_model / "gis" / "region.geojson"
    assert path.is_file()
    return path


@pytest.fixture(scope="session")
def wflow_cached_model() -> Path:
    """Return the path to cached wflow model."""
    path = fetch_data("wflow-model")
    assert Path(path, "wflow_sbm.toml").is_file()
    return path


@pytest.fixture()
def wflow_tmp_model(tmp_path: Path, wflow_cached_model: Path) -> Path:
    """Return the path to the temporary wflow model for testing."""
    tmp_root = tmp_path / "wflow_tmp_model"
    ignore = shutil.ignore_patterns("simulations", "*.tar.gz")
    shutil.copytree(wflow_cached_model, tmp_root, ignore=ignore)
    assert Path(tmp_root, "wflow_sbm.toml").is_file()
    return tmp_root


@pytest.fixture()
def wflow_sim_model(wflow_cached_model: Path, wflow_tmp_model: Path) -> Path:
    """Return the path to the wflow test model nested simulation."""
    sim_dir = "simulations/default"
    sim_root = wflow_tmp_model / sim_dir
    ignore = shutil.ignore_patterns("run_default")
    shutil.copytree(wflow_cached_model / sim_dir, sim_root, ignore=ignore)
    assert Path(sim_root, "wflow_sbm.toml").is_file()
    return sim_root


@pytest.fixture()
def gpex_data(global_data: Path) -> Path:
    """Return the path to the GPEX data."""
    gpex_file = global_data / "gpex.nc"
    assert gpex_file.is_file()
    return gpex_file


## Some files made on the fly
@pytest.fixture()
def hazard_map_data(sfincs_test_region: Path) -> xr.DataArray:
    # Get extent sfincs model
    geom = gpd.read_file(sfincs_test_region).to_crs(4326)
    bbox = list(geom.bounds.loc[0])

    # Make coordinates for hazard map
    lons = np.linspace(bbox[0], bbox[2], 5)
    lats = np.linspace(bbox[3], bbox[1], 5)

    data = np.ones([len(lats), len(lons)])
    da = xr.DataArray(data, coords={"lat": lats, "lon": lons}, dims=["lat", "lon"])
    da.name = "flood_map"
    da.raster.set_crs(4326)
    # da.raster.set_nodata(nodata=-9999.)
    da = da.raster.gdal_compliant()
    return da


@pytest.fixture()
def first_hazard_map(tmp_path: Path, hazard_map_data: xr.DataArray) -> Path:
    # Set root
    root = Path(tmp_path, "flood_map_rp010.nc")
    hazard_map_data.to_netcdf(root)
    return root


@pytest.fixture()
def second_hazard_map(tmp_path: Path, hazard_map_data: xr.DataArray) -> Path:
    # Set root
    root = Path(tmp_path, "flood_map_rp050.nc")
    (hazard_map_data * 2).to_netcdf(root)
    return root


@pytest.fixture()
def sfincs_src_points():
    return gpd.GeoDataFrame(
        geometry=[
            Point(282937.059, 5079303.114),
        ],
        crs="EPSG:32633",
    )


@pytest.fixture()
def tmp_csv(tmp_path: Path) -> Path:
    """Create a temporary csv file."""
    csv_file = tmp_path / "file.csv"
    # create dummy timeseries data
    times = pd.date_range(start="2021-01-01", periods=10, freq="D")
    data = np.ones(len(times))
    df = pd.DataFrame(data, index=times, columns=["data"])
    # write to csv
    df.to_csv(csv_file)
    return csv_file


@pytest.fixture()
def tmp_precip_time_series_nc(tmp_path: Path) -> Path:
    # Generating datetime index
    dates = pd.date_range(start="2000-01-01", end="2009-12-31", freq="h")

    # set a seed for reproducibility
    np.random.seed(0)
    # Generating random rainfall data
    data = np.random.rand(len(dates))

    da = xr.DataArray(
        data,
        dims=("time"),
        coords={"time": dates},
        name="tp",
        attrs={"long_name": "Total precipitation", "units": "mm"},
    )

    fn_time_series_nc = Path(tmp_path, "output_scalar.nc")
    da.to_netcdf(fn_time_series_nc)

    return fn_time_series_nc


@pytest.fixture()
def tmp_disch_time_series_nc(tmp_path: Path) -> Path:
    rng = np.random.default_rng(12345)
    normal = pd.DataFrame(
        rng.random(size=(365 * 100, 2)) * 100,
        index=pd.date_range(start="2020-01-01", periods=365 * 100, freq="1D"),
    )
    ext = rng.gumbel(loc=100, scale=25, size=(200, 2))  # Create extremes
    for i in range(2):
        normal.loc[normal.nlargest(200, i).index, i] = ext[:, i].reshape(-1)
    da = xr.DataArray(
        data=normal.values,
        dims=("time", "Q_gauges"),
        coords={
            "time": pd.date_range(start="2000-01-01", periods=365 * 100, freq="D"),
            "Q_gauges": ["1", "2"],
        },
        attrs=dict(_FillValue=-9999),
    )

    da.name = "Q"

    fn_time_series_nc = Path(tmp_path, "output_scalar.nc")
    da.to_netcdf(fn_time_series_nc)

    return fn_time_series_nc


@pytest.fixture()
def tmp_geojson(tmp_path: Path) -> Path:
    """Create a temporary GeoJSON file."""
    geojson_file = tmp_path / "file.geojson"
    ids = ["id_1", "id_2", "id_3"]
    xs = [0, 1, 2]
    ys = [0, 1, 2]
    sizes = [10, 20, 30]  # Size of the polygons (in meters)

    # Create a GeoDataFrame from the data
    polygons = []
    for x, y, size in zip(xs, ys, sizes):
        half_size = size / 2
        vertices = [
            (x - half_size, y - half_size),
            (x + half_size, y - half_size),
            (x + half_size, y + half_size),
            (x - half_size, y + half_size),
            (x - half_size, y - half_size),  # Close the polygon
        ]
        polygon = Polygon(vertices)
        polygons.append(polygon)

    gdf = gpd.GeoDataFrame(
        {"ID": ids},
        geometry=polygons,
        crs="EPSG:32735",  # somewhere over southern africa
    )

    # Write the GeoDataFrame to a GeoJSON file
    gdf.to_file(geojson_file, driver="GeoJSON")
    return geojson_file


@pytest.fixture()
def tmp_tif(tmp_path: Path) -> Path:
    """Create a temporary tif file."""
    tif_file = tmp_path / "file.tif"

    # Define some parameters
    width = 100
    height = 100
    dtype = np.uint8
    crs = "EPSG:4326"  # WGS84 coordinate reference system
    transform = rasterio.transform.from_origin(
        0, 0, 0.01, 0.01
    )  # some random transform

    # Generate some random data
    data = np.random.randint(0, 255, (height, width), dtype=dtype)

    # Write the data to a GeoTIFF file
    with rasterio.open(
        str(tif_file),
        "w",
        driver="GTiff",
        width=width,
        height=height,
        count=1,
        dtype=dtype,
        crs=crs,
        transform=transform,
    ) as dst:
        dst.write(data, 1)
    # dst.close()
    return tif_file


@pytest.fixture()
<<<<<<< HEAD
def event_set_file(test_data_dir) -> Path:
    return test_data_dir / "rainfall_events" / "events.yml"


@pytest.fixture()
def event_set(event_set_file) -> EventSet:
    return EventSet.from_yaml(event_set_file)


@pytest.fixture()
def sfincs_region():
    """Livenza region."""
    return gpd.GeoDataFrame(
        geometry=[
            Polygon(
                [
                    [318650.0, 5040000.0],
                    [316221.0, 5044767.0],
                    [327359.0, 5050442.0],
                    [329788.0, 5045675.0],
                    [318650.0, 5040000.0],
                ]
            )
        ],
        crs="EPSG:32633",
    )


@pytest.fixture()
def sfincs_region_path(tmp_path: Path, sfincs_region: gpd.GeoDataFrame) -> Path:
    p = Path(tmp_path, "region.geojson")
    sfincs_region.to_file(p)
    return p


@pytest.fixture()
def sfincs_src_points():
    return gpd.GeoDataFrame(
        geometry=[
            Point(282937.059, 5079303.114),
        ],
        crs="EPSG:32633",
    )


@pytest.fixture()
=======
>>>>>>> eac1511e
def tmp_floodmark_points(tmp_path: Path) -> Path:
    """Create a temporary GeoJSON file."""
    geojson_file = tmp_path / "floodmarks.geojson"

    data = {
        "water_level_obs": [1.5, 2.7, 1.1],
        "geometry": [
            Point(-43.34287654946553, -22.832107208119936),
            Point(-43.2989472972867, -22.85036460253447),
            Point(-43.34590242111892, -22.856179585143337),
        ],
    }

    gdf = gpd.GeoDataFrame(data, crs="EPSG:4326")
    gdf.to_file(geojson_file, driver="GeoJSON")

    return geojson_file<|MERGE_RESOLUTION|>--- conflicted
+++ resolved
@@ -94,7 +94,7 @@
 @pytest.fixture()
 def event_set_file(test_data_dir) -> Path:
     """Return the path to the event set yaml."""
-    return test_data_dir / "events.yml"
+    return test_data_dir / "rainfall_events" / "events.yml"
 
 
 @pytest.fixture()
@@ -416,55 +416,6 @@
 
 
 @pytest.fixture()
-<<<<<<< HEAD
-def event_set_file(test_data_dir) -> Path:
-    return test_data_dir / "rainfall_events" / "events.yml"
-
-
-@pytest.fixture()
-def event_set(event_set_file) -> EventSet:
-    return EventSet.from_yaml(event_set_file)
-
-
-@pytest.fixture()
-def sfincs_region():
-    """Livenza region."""
-    return gpd.GeoDataFrame(
-        geometry=[
-            Polygon(
-                [
-                    [318650.0, 5040000.0],
-                    [316221.0, 5044767.0],
-                    [327359.0, 5050442.0],
-                    [329788.0, 5045675.0],
-                    [318650.0, 5040000.0],
-                ]
-            )
-        ],
-        crs="EPSG:32633",
-    )
-
-
-@pytest.fixture()
-def sfincs_region_path(tmp_path: Path, sfincs_region: gpd.GeoDataFrame) -> Path:
-    p = Path(tmp_path, "region.geojson")
-    sfincs_region.to_file(p)
-    return p
-
-
-@pytest.fixture()
-def sfincs_src_points():
-    return gpd.GeoDataFrame(
-        geometry=[
-            Point(282937.059, 5079303.114),
-        ],
-        crs="EPSG:32633",
-    )
-
-
-@pytest.fixture()
-=======
->>>>>>> eac1511e
 def tmp_floodmark_points(tmp_path: Path) -> Path:
     """Create a temporary GeoJSON file."""
     geojson_file = tmp_path / "floodmarks.geojson"
