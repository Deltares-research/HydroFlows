<<<<<<< HEAD
=======
import logging
import os
>>>>>>> 9c171499
import re

import pytest
from conftest import MockExpandMethod, TestMethod, create_test_method

from hydroflows.workflow import Method, Parameters


def test_method_param_props(test_method: TestMethod):
    with pytest.raises(ValueError, match="Input should be a Parameters instance"):
        test_method.input = "input param"
    with pytest.raises(ValueError, match="Output should be a Parameters instance"):
        test_method.output = "output param"
    with pytest.raises(ValueError, match="Params should be a Parameters instance"):
        test_method.params = "param"

    delattr(test_method, "_input")
    with pytest.raises(ValueError, match="Input parameters not set"):
        test_method.input  # noqa
    delattr(test_method, "_output")
    with pytest.raises(ValueError, match="Output parameters not set"):
        test_method.output  # noqa
    delattr(test_method, "_params")
    assert isinstance(test_method.params, Parameters)


def test_method_repr(test_method: TestMethod):
    assert test_method.name in test_method.__repr__()
    assert test_method.__repr__().startswith("Method")


def test_method_to_kwargs(test_method: TestMethod):
    kwargs = test_method.to_kwargs()
    expected_kwargs = {
        "input_file1": "test_file1",
        "input_file2": "test_file2",
        "out_root": ".",
        "param": "param",
    }
    assert kwargs == expected_kwargs
    kwargs = test_method.to_kwargs(exclude_defaults=False)
    expected_kwargs["default_param"] = "default_param"
    assert kwargs == expected_kwargs


def test_method_to_dict(test_method: TestMethod):
    out_dict = test_method.to_dict()
    assert out_dict == {
        "input": {"input_file1": "test_file1", "input_file2": "test_file2"},
        "output": {"output_file1": "output1", "output_file2": "output2"},
        "params": {"out_root": ".", "param": "param"},
    }


def test_method_from_kwargs():
    with pytest.raises(
        ValueError, match="Cannot initiate from Method without a method name"
    ):
        Method.from_kwargs()
    test_method = Method.from_kwargs("test_method", input_file1="test", input_file2="")
    assert isinstance(test_method, TestMethod)
    assert test_method.input.input_file1.as_posix() == "test"


def test_get_subclass():
    method_subclass = Method._get_subclass("test_method")
    assert issubclass(method_subclass, TestMethod)


def test_dryrun(tmp_path):
    test_method = create_test_method(root=tmp_path)
    output_files = test_method.dryrun(
        input_files=[test_method.input.input_file1, test_method.input.input_file2]
    )
    assert output_files == [
        test_method.output.output_file1,
        test_method.output.output_file2,
    ]
    with pytest.raises(FileNotFoundError):
        test_method.dryrun(input_files=[], missing_file_error=True)


def test_run_with_checks(tmp_path):
    test_method = create_test_method(
        root=tmp_path,
    )
    test_method.run_with_checks()


def test_check_input_output_paths(tmp_path, caplog):
    caplog.set_level(logging.INFO)
    test_method: TestMethod = create_test_method(root=tmp_path, write_inputs=False)
    with pytest.raises(
        FileNotFoundError,
        match=re.escape(
            f"Input file {test_method.name}.input.input_file1 not found: {test_method.input.input_file1}"
        ),
    ):
        test_method.check_input_output_paths()
    test_method.check_input_output_paths(missing_file_error=False)
<<<<<<< HEAD
    captured = capsys.readouterr()
    assert "input_file1" in captured.out
    assert "test_file1" in captured.out
    assert "input_file2" in captured.out
    assert "test_file2" in captured.out
=======

    assert "input_file1" in caplog.text
    assert "test_file1" in caplog.text
    assert "input_file2" in caplog.text
    assert "test_file2" in caplog.text
    # check if files are written
    assert "test_file1" in os.listdir(tmp_path)
    assert "test_file2" in os.listdir(tmp_path)
>>>>>>> 9c171499

    test_method = create_test_method(root=tmp_path)
    # Check if it runs without errors
    test_method.check_input_output_paths()


def test_output_paths(tmp_path):
    test_method = create_test_method(root=tmp_path)
    paths = test_method._output_paths
    assert isinstance(paths[0], tuple)
    assert paths[0][0] == "output_file1"
    assert paths[0][1] == tmp_path / "output1"


def test_check_output_exists(tmp_path):
    test_method = create_test_method(root=tmp_path, write_inputs=False)
    with pytest.raises(
        FileNotFoundError,
        match=re.escape(
            f"Output file {test_method.name}.output.output_file1 not found: {test_method.output.output_file1}"
        ),
    ):
        test_method.check_output_exists()


def test_set_expand_wildcards(tmp_path):
    input_file = tmp_path / "test"
    mock_expand_method = MockExpandMethod(
        input_file=input_file, root=tmp_path, events=["1", "2"]
    )
    assert mock_expand_method._expand_wildcards == {"wildcard": ["1", "2"]}


def test_expand_output_paths(tmp_path):
    input_file = tmp_path / "test"
    mock_expand_method = MockExpandMethod(
        input_file=input_file, root=tmp_path, events=["1", "2"]
    )

    output_paths = mock_expand_method._output_paths
    assert len(output_paths) == 4
    assert output_paths[0][1] == tmp_path / "1" / "file.yml"
    assert output_paths[3][1] == tmp_path / "2" / "file2.yml"
    mock_expand_method = MockExpandMethod(
        input_file=input_file, root=tmp_path, events=["1", "2", "3", "4"]
    )
    output_paths = mock_expand_method._output_paths
    assert len(output_paths) == 8<|MERGE_RESOLUTION|>--- conflicted
+++ resolved
@@ -1,8 +1,4 @@
-<<<<<<< HEAD
-=======
 import logging
-import os
->>>>>>> 9c171499
 import re
 
 import pytest
@@ -103,22 +99,11 @@
     ):
         test_method.check_input_output_paths()
     test_method.check_input_output_paths(missing_file_error=False)
-<<<<<<< HEAD
-    captured = capsys.readouterr()
-    assert "input_file1" in captured.out
-    assert "test_file1" in captured.out
-    assert "input_file2" in captured.out
-    assert "test_file2" in captured.out
-=======
 
     assert "input_file1" in caplog.text
     assert "test_file1" in caplog.text
     assert "input_file2" in caplog.text
     assert "test_file2" in caplog.text
-    # check if files are written
-    assert "test_file1" in os.listdir(tmp_path)
-    assert "test_file2" in os.listdir(tmp_path)
->>>>>>> 9c171499
 
     test_method = create_test_method(root=tmp_path)
     # Check if it runs without errors
