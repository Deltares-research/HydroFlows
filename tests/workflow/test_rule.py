--- conflicted
+++ resolved
@@ -75,25 +75,6 @@
     assert rule_dict["rule_id"] == "test_rule"
 
 
-<<<<<<< HEAD
-def test_detect_wildcards_explode_expand(workflow: Workflow):
-    # test expand method with repeat and expand wildcards
-    expand_method = MockExpandMethod(
-        input_file="{region}/test_file",
-        root="{region}",
-        events=["1", "2", "3"],
-        wildcard="w",
-    )
-    rule = Rule(method=expand_method, workflow=workflow, rule_id="test_rule")
-    assert rule._wildcards == {"repeat": ["region"], "expand": ["w"], "reduce": []}
-    assert rule._wildcard_fields == {
-        "region": ["input_file", "output_file", "output_file2", "root"],
-        "w": ["output_file", "output_file2"],
-    }
-
-
-=======
->>>>>>> aebb6e9c
 def test_detect_wildcards_reduce(workflow: Workflow):
     # test reduce method with reduce wildcards
     reduce_method = MockReduceMethod(
