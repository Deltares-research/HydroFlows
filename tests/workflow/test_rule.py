--- conflicted
+++ resolved
@@ -1,10 +1,7 @@
 import logging
 import re
-<<<<<<< HEAD
+from itertools import chain
 from pathlib import Path
-=======
-from itertools import chain
->>>>>>> 1e314ab7
 from weakref import ReferenceType
 
 import pytest
@@ -440,68 +437,45 @@
     }
 
 
+def test_dryrun(caplog, tmp_path):
+    caplog.set_level(logging.INFO)
+    workflow = Workflow(wildcards={"region": ["region1", "region2"]}, root=tmp_path)
+    test_method = TestMethod(input_file1="{region}/test1", input_file2="{region}/test2")
+    rule = Rule(method=test_method, workflow=workflow)
+    # test dryrun without missing file error
+    rule.dryrun(missing_file_error=False)
+    assert "Running test_method 1/2" in caplog.text
+    assert "Running test_method 2/2" in caplog.text
+    # test dryrun with missing file error
+    with pytest.raises(FileNotFoundError):
+        rule.dryrun(missing_file_error=True)
+    # test dryrun with missing file error and missing file
+    input_files = []
+    for file_list in rule._parameters["input"].values():
+        input_files.extend(file_list)
+    rule.dryrun(missing_file_error=True, input_files=input_files)
+    # write input files and test again
+    for file in input_files:
+        abs_path = Path(workflow.root, file)
+        abs_path.parent.mkdir(parents=True, exist_ok=True)
+        abs_path.write_text("")
+    rule.dryrun(missing_file_error=True)
+
+
 def test_run(caplog, mocker):
     caplog.set_level(logging.INFO)
     workflow = Workflow(wildcards={"region": ["region1", "region2"]})
     test_method = TestMethod(input_file1="{region}/test1", input_file2="{region}/test2")
     rule = Rule(method=test_method, workflow=workflow)
-    mocker.patch.object(Rule, "_run_method_instance")
-<<<<<<< HEAD
+    # mock all run_with_checks methods of methods in rule.methods
+    mocker.patch.object(TestMethod, "run_with_checks")
     rule.run()
-    assert "Running test_method 1/2: {'region': 'region1'}" in caplog.text
-    assert "Running test_method 2/2: {'region': 'region2'}" in caplog.text
-=======
-    rule.run(dryrun=True)
     assert "Running test_method 1/2" in caplog.text
     assert "Running test_method 2/2" in caplog.text
->>>>>>> 1e314ab7
-
-    mock_thread_map = mocker.patch("hydroflows.workflow.rule.thread_map")
+    assert TestMethod.run_with_checks.call_count == 2
+    # test with max_workers
     rule.run(max_workers=2)
-    mock_thread_map.assert_called_with(
-        rule._run_method_instance, rule._method_instances, max_workers=2
-    )
-<<<<<<< HEAD
-
-
-def test_dryrun():
-    workflow = Workflow(wildcards={"region": ["region1", "region2"]})
-    test_method = TestMethod(input_file1="{region}/test1", input_file2="{region}/test2")
-    rule = Rule(method=test_method, workflow=workflow)
-    output_files = rule.dryrun()
-    assert [
-        Path("region1/output1"),
-        Path("region1/output2"),
-        Path("region2/output1"),
-        Path("region2/output2"),
-    ] == output_files
-=======
-    rule.run(dryrun=True)
-    assert "Running test_method 1/2" in caplog.text
-    assert "Running test_method 2/2" in caplog.text
->>>>>>> 1e314ab7
-
-
-def test_run_method_instance(mocker):
-    workflow = Workflow(wildcards={"region": ["region1", "region2"]})
-    test_method = TestMethod(input_file1="test1", input_file2="test2")
-    rule = Rule(method=test_method, workflow=workflow)
-
-    mocker.patch.object(TestMethod, "dryrun")
-<<<<<<< HEAD
-    rule._dryrun_method_instance(
-        wildcards={"region": "region1"}, missing_file_error=True, input_files=[]
-=======
-    rule._run_method_instance(
-        method=rule._method_instances[0],
-        dryrun=True,
-        missing_file_error=True,
->>>>>>> 1e314ab7
-    )
-    test_method.dryrun.assert_called_with(missing_file_error=True, input_files=[])
-    mocker.patch.object(TestMethod, "run_with_checks")
-    rule._run_method_instance(method=rule._method_instances[0])
-    test_method.run_with_checks.assert_called()
+    assert TestMethod.run_with_checks.call_count == 4
 
 
 def test_rules(workflow, rule):
