local_DTM_1m:
  data_type: RasterDataset
  path: DEM/MDT_Lidar_1m1-001.tif
  driver: raster
  filesystem: local
  crs: 31983
  meta:
    notes: The file "MDT_Lidar_1m1-001.tif" contains a DTM Lidar of 1 meter resolution of Metropolitan Region of Rio de Janeiro.
local_DEM_5m:
  data_type: RasterDataset
  path: DEM/MDT_GERAL_5m.tif
  driver: raster
  filesystem: local
  crs: 31983
  meta:
    notes: The file "MDT_GERAL_5m.tif" contains a DEM of 5 meters of horizontal resolution of Metropolitan Region of Rio de Janeiro. It can be used to complement the municipal DEM
local_DTM_1m_clipped:
  data_type: RasterDataset
  path: DEM/MDT_Lidar_1m1_clipped.tif
  driver: raster
  filesystem: local
  crs: 31983
  meta:
    notes: Clipped version of the "MDT_Lidar_1m1-001.tif" file.
river_bathymetry:
  data_type: RasterDataset
  path: bathymetry/ACARI_BATHYMETRY_MERGED.tif
  driver: raster
  filesystem: local
  meta:
    notes: The file "ACARI_BATHYMETRY_MERGED.tif" contains the bathymetry of the Acari River, derived using point locations.
admin_sentores:
  data_type: GeoDataFrame
  path: admin/Setores_CensitA1rios_2010.gpkg
<<<<<<< HEAD
planned_reservoirs:
  data_type: GeoDataFrame
  path: master_plan/PDMAP_RESERVOIRS_ACARI.gpkg
planned_dredging:
  data_type: RasterDataset
  path: master_plan/T1BEPRK_T2DESSAS_R02.tif
=======
damage_values:
  data_type: DataFrame
  path: census/damages/max_pot_damages.csv
  driver: csv
  filesystem: local
vulnerability_curves:
  data_type: DataFrame
  path: census/vulnerability/single_curves
  driver: csv
  filesystem: local
vulnerability_curves_linking:
  data_type: DataFrame
  path: census/vulnerability/damage_functions_linking.csv
  driver: csv
  filesystem: locals
>>>>>>> 76266f32
<|MERGE_RESOLUTION|>--- conflicted
+++ resolved
@@ -32,14 +32,12 @@
 admin_sentores:
   data_type: GeoDataFrame
   path: admin/Setores_CensitA1rios_2010.gpkg
-<<<<<<< HEAD
 planned_reservoirs:
   data_type: GeoDataFrame
   path: master_plan/PDMAP_RESERVOIRS_ACARI.gpkg
 planned_dredging:
   data_type: RasterDataset
   path: master_plan/T1BEPRK_T2DESSAS_R02.tif
-=======
 damage_values:
   data_type: DataFrame
   path: census/damages/max_pot_damages.csv
@@ -54,5 +52,4 @@
   data_type: DataFrame
   path: census/vulnerability/damage_functions_linking.csv
   driver: csv
-  filesystem: locals
->>>>>>> 76266f32
+  filesystem: locals