"""Script to generate workflow files for the flood risk assessment of the Rio case integrating local data."""

# %%
# Import packages
import subprocess
from pathlib import Path

from hydroflows import Workflow, WorkflowConfig
from hydroflows.log import setuplog
from hydroflows.methods import catalog, fiat, flood_adapt, rainfall, script, sfincs

# Where the current file is located
pwd = Path(__file__).parent

# %%
# General setup of workflow
# Define variables
name = "local"
setup_root = Path(pwd, "setups", name)
# Setup the log file
setuplog(path=setup_root / "hydroflows-logger-risk.log", level="DEBUG")

# %%
# Setup the config file and data libs
# Config
config = WorkflowConfig(
    # general settings
    region=Path(pwd, "data/region.geojson"),
    plot_fig=True,
    catalog_path_global=Path(pwd, "data/global-data/data_catalog.yml"),
    catalog_path_local=Path(pwd, "data/local-data/data_catalog.yml"),
    # sfincs settings
    hydromt_sfincs_config=Path(setup_root, "hydromt_config/sfincs_config.yml"),
    sfincs_exe=Path(pwd, "bin/sfincs_v2.1.1/sfincs.exe"),
    depth_min=0.05,
    subgrid_output=True,  # sfincs subgrid output should exist since it is used in the fiat model
    # fiat settings
    hydromt_fiat_config=Path(setup_root, "hydromt_config/fiat_config.yml"),
    fiat_exe=Path(pwd, "bin/fiat_v0.2.1/fiat.exe"),
    risk=True,
    # design events settings
    rps=[5, 10, 100],
    start_date="1990-01-01",
    end_date="2023-12-31",
)

# %%
# Setup the workflow
w = Workflow(
    config=config,
    name=name,
    root=setup_root,
)

# %%
# Merge global and local data catalogs
merged_catalog_global_local = catalog.MergeCatalogs(
    catalog_path1=w.get_ref("$config.catalog_path_global"),
    catalog_path2=w.get_ref("$config.catalog_path_local"),
    merged_catalog_path=Path(pwd, "data/merged_data_catalog_local_global.yml"),
)
w.create_rule(merged_catalog_global_local, rule_id="merge_global_local_catalogs")

# %%
# Sfincs build
sfincs_build = sfincs.SfincsBuild(
    region=w.get_ref("$config.region"),
    sfincs_root="models/sfincs",
    config=w.get_ref("$config.hydromt_sfincs_config"),
    catalog_path=merged_catalog_global_local.output.merged_catalog_path,
    plot_fig=w.get_ref("$config.plot_fig"),
    subgrid_output=w.get_ref("$config.subgrid_output"),
)
w.create_rule(sfincs_build, rule_id="sfincs_build")

# %%
# Preprocess local FIAT data scripts (clip exposure & preprocess clipped exposure)

# Clip exposure datasets to the region of interest.
fiat_prep_exp = script.ScriptMethod(
    script=Path(pwd, "scripts", "prepare_exposure_files.py"),
    # Note that the output paths/names are hardcoded in the scipt
    # These names are used in the hydromt_fiat config
    input={
        "region": sfincs_build.output.sfincs_region,
    },
    output={
        "census": Path(pwd, "data/preprocessed-data/census2010.gpkg"),
        "building_footprints": Path(
            pwd, "data/preprocessed-data/building_footprints.gpkg"
        ),
        "entrances": Path(pwd, "data/preprocessed-data/entrances.gpkg"),
        "mapping_social_class": Path(
            pwd, "data/preprocessed-data/social_class_building_type_mapping.csv"
        ),
        "mapping_damage_curves": Path(
            pwd, "data/preprocessed-data/damage_functions_linking.csv"
        ),
        "vulnerability_curves": next(
            iter(Path(pwd, "data/preprocessed-data/single_curves/").glob("*.csv")), None
        ),
        "max_pot_damages": Path(pwd, "data/preprocessed-data/max_pot_damages.csv"),
    },
)
<<<<<<< HEAD
w.add_rule(fiat_prep_exp, rule_id="fiat_prep_exposure")
=======
w.create_rule(fiat_clip_exp, rule_id="fiat_clip_exposure")
>>>>>>> 9853720a

# Preprocess clipped exposure
fiat_preprocess_clip_exp = script.ScriptMethod(
    script=Path(pwd, "scripts", "preprocess_exposure.py"),
    input={
        "census": fiat_prep_exp.output.census,
        "building_footprints": fiat_prep_exp.output.building_footprints,
        "entrances": fiat_prep_exp.output.entrances,
        "mapping_social_class": fiat_prep_exp.output.mapping_social_class,
    },
    output={
        "preprocessed_data_catalog": Path(
            pwd, "data/preprocessed-data/data_catalog.yml"
        ),
    },
)
w.create_rule(fiat_preprocess_clip_exp, rule_id="fiat_preprocess_exposure")

# %%
# Merge the preprocessed data catalog with the merged global and local data catalog
merged_catalog_all = catalog.MergeCatalogs(
    catalog_path1=merged_catalog_global_local.output.merged_catalog_path,
    catalog_path2=fiat_preprocess_clip_exp.output.preprocessed_data_catalog,
    merged_catalog_path=Path(pwd, "data/merged_data_catalog_all.yml"),
)
w.create_rule(merged_catalog_all, rule_id="merge_all_catalogs")

# %%
# Fiat build
fiat_build = fiat.FIATBuild(
    region=sfincs_build.output.sfincs_region,
    ground_elevation=sfincs_build.output.sfincs_subgrid_dep,
    fiat_root="models/fiat",
    catalog_path=merged_catalog_all.output.merged_catalog_path,
    config=w.get_ref("$config.hydromt_fiat_config"),
)
w.create_rule(fiat_build, rule_id="fiat_build")

# %%
# Preprocess local precipitation data and get design events
# Preprocess precipitation
precipitation = script.ScriptMethod(
    script=Path(pwd, "scripts", "preprocess_local_precip.py"),
    # Note that the output path/filename is hardcoded in the scipt
    output={
        "precip_nc": Path(
            pwd, "data/preprocessed-data/output_scalar_resampled_precip_station11.nc"
        )
    },
)
w.create_rule(precipitation, rule_id="preprocess_local_rainfall")

# Derive desing pluvial events for the current conditions based on the preprocessed local precipitation
pluvial_events = rainfall.PluvialDesignEvents(
    precip_nc=precipitation.output.precip_nc,
    rps=w.get_ref("$config.rps"),
    wildcard="pluvial_design_events",
    event_root="events/design",
)
w.create_rule(pluvial_events, rule_id="pluvial_design_events")

# %%
# Update the sfincs model with pluvial events
sfincs_update = sfincs.SfincsUpdateForcing(
    sfincs_inp=sfincs_build.output.sfincs_inp,
    event_yaml=pluvial_events.output.event_yaml,
)
w.create_rule(sfincs_update, rule_id="sfincs_update")

# %%
# Run the sfincs model
sfincs_run = sfincs.SfincsRun(
    sfincs_inp=sfincs_update.output.sfincs_out_inp,
    sfincs_exe=w.get_ref("$config.sfincs_exe"),
)
w.create_rule(sfincs_run, rule_id="sfincs_run")

# %%
# Downscale Sfincs output to inundation maps.
sfincs_down = sfincs.SfincsDownscale(
    sfincs_map=sfincs_run.output.sfincs_map,
    sfincs_subgrid_dep=sfincs_build.output.sfincs_subgrid_dep,
    depth_min=w.get_ref("$config.depth_min"),
    output_root="output/hazard",
)
w.create_rule(sfincs_down, rule_id="sfincs_downscale")

# %%
# Postprocesses SFINCS results
sfincs_post = sfincs.SfincsPostprocess(
    sfincs_map=sfincs_run.output.sfincs_map,
)
w.create_rule(sfincs_post, rule_id="sfincs_post")

# %%
# Update and run FIAT for the event set

# Update hazard
fiat_update = fiat.FIATUpdateHazard(
    fiat_cfg=fiat_build.output.fiat_cfg,
    event_set_yaml=pluvial_events.output.event_set_yaml,
    map_type="water_level",
    hazard_maps=sfincs_post.output.sfincs_zsmax,
    risk=w.get_ref("$config.risk"),
)
w.create_rule(fiat_update, rule_id="fiat_update")

# Run FIAT
fiat_run = fiat.FIATRun(
    fiat_cfg=fiat_update.output.fiat_out_cfg,
    fiat_exe=w.get_ref("$config.fiat_exe"),
)
w.create_rule(fiat_run, rule_id="fiat_run")

# %%
# Setup FloodAdapt
floodadapt_build = flood_adapt.SetupFloodAdapt(
    sfincs_inp=sfincs_build.output.sfincs_inp,
    fiat_cfg=fiat_build.output.fiat_cfg,
    event_set_yaml=pluvial_events.output.event_set_yaml,
    output_dir="models/flood_adapt_builder",
)
w.create_rule(floodadapt_build, rule_id="floodadapt_build")

# %%
# run workflow
w.dryrun()

# %%
# to snakemake
w.to_snakemake("local-workflow-risk.smk")

# %%
# (test) run the workflow with snakemake and visualize the directed acyclic graph
subprocess.run(
    "snakemake -s local-workflow-risk.smk --configfile local-workflow-risk.config.yml --dag | dot -Tsvg > dag-risk.svg",
    cwd=w.root,
    shell=True,
).check_returncode()
# %%<|MERGE_RESOLUTION|>--- conflicted
+++ resolved
@@ -77,7 +77,7 @@
 # Preprocess local FIAT data scripts (clip exposure & preprocess clipped exposure)
 
 # Clip exposure datasets to the region of interest.
-fiat_prep_exp = script.ScriptMethod(
+fiat_clip_exp = script.ScriptMethod(
     script=Path(pwd, "scripts", "prepare_exposure_files.py"),
     # Note that the output paths/names are hardcoded in the scipt
     # These names are used in the hydromt_fiat config
@@ -102,20 +102,16 @@
         "max_pot_damages": Path(pwd, "data/preprocessed-data/max_pot_damages.csv"),
     },
 )
-<<<<<<< HEAD
-w.add_rule(fiat_prep_exp, rule_id="fiat_prep_exposure")
-=======
 w.create_rule(fiat_clip_exp, rule_id="fiat_clip_exposure")
->>>>>>> 9853720a
 
 # Preprocess clipped exposure
 fiat_preprocess_clip_exp = script.ScriptMethod(
     script=Path(pwd, "scripts", "preprocess_exposure.py"),
     input={
-        "census": fiat_prep_exp.output.census,
-        "building_footprints": fiat_prep_exp.output.building_footprints,
-        "entrances": fiat_prep_exp.output.entrances,
-        "mapping_social_class": fiat_prep_exp.output.mapping_social_class,
+        "census": fiat_clip_exp.output.census,
+        "building_footprints": fiat_clip_exp.output.building_footprints,
+        "entrances": fiat_clip_exp.output.entrances,
+        "mapping_social_class": fiat_clip_exp.output.mapping_social_class,
     },
     output={
         "preprocessed_data_catalog": Path(
