--- conflicted
+++ resolved
@@ -73,13 +73,9 @@
 entrances_gdf = gpd.read_file(entrances_path).to_crs(crs)
 
 # %% load csv data
-<<<<<<< HEAD
-social_class_path = data_source / "social_class_building_type_mapping.csv"
-=======
 social_class_path = (
     data_source.parent / "loca-data" / "social_class_building_type_mapping.csv"
 )
->>>>>>> 76266f32
 social_class = pd.read_csv(social_class_path)
 
 # %% prep building data
@@ -268,11 +264,7 @@
 # Create a dictionary
 # Helper function to create entries
 def create_entry(path, crs=None, datatype: str = "vector"):
-<<<<<<< HEAD
-    """Create a dictionary entry representing a GeoDataFrame."""
-=======
     """Create a dictionary entry representing a GeoDataFrame or a DataFrame."""
->>>>>>> 76266f32
     if datatype == "vector":
         return {
             "data_type": "GeoDataFrame",
